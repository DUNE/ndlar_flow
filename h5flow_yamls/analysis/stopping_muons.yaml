--- conflicted
+++ resolved
@@ -3,7 +3,6 @@
 flow:
   source: events
   stages: [truth_labels, stopping_muon_sel]
-
 
 resources:
   - !include h5flow_yamls/resources/run_data.yaml
@@ -12,15 +11,12 @@
   - !include h5flow_yamls/resources/particle_data.yaml
   - !include h5flow_yamls/resources/disabled_channels.yaml
 
-
 events:
   classname: H5FlowDatasetLoopGenerator
   dset_name: 'charge/events'
   params:
     chunk_size: 32
 
-<<<<<<< HEAD
-=======
 truth_labels:
   classname: MuonCaptureTruthLabels # analysis/muon_capture_truth_labels.py
   requires:
@@ -35,7 +31,6 @@
     truth_trajectories_dset_name: 'mc_truth/trajectories'
     truth_tracks_dset_name: 'mc_truth/tracks'
     truth_labels_dset_name: 'analysis/muon_capture/truth_labels'
->>>>>>> 8b8b0da7
 
 stopping_muon_sel:
   classname: StoppingMuonSelection # analysis/stopping_muon_selection.py
@@ -48,17 +43,11 @@
     - name: 'mc_truth/trajectories'
       path: ['charge/raw_events', 'mc_truth/events', 'mc_truth/trajectories']
   params:
-    # inputs
     hits_dset_name: 'charge/hits'
     hit_drift_dset_name: 'combined/hit_drift'    
     t0_dset_name: 'combined/t0'
     merged_dset_name: 'combined/tracklets/merged'
-<<<<<<< HEAD
-
-    # configuration parameters
-=======
     truth_trajectories_dset_name: 'mc_truth/trajectories'
->>>>>>> 8b8b0da7
     fid_cut: 20 # mm
     cathode_fid_cut: 20 # mm
     profile_dx: 22 # mm
