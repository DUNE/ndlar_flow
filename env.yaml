--- conflicted
+++ resolved
@@ -12,9 +12,4 @@
   - scipy
   - pip
   - pip:
-<<<<<<< HEAD
-    - h5flow~=0.1
-
-=======
-    - h5flow~=0.1
->>>>>>> 23e2e1d1
+    - h5flow~=0.1