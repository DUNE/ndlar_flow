--- conflicted
+++ resolved
@@ -3,7 +3,6 @@
 params:
   path: 'geometry_info'
   det_geometry_file: 'data/proto_nd_flow/2x2.yaml'
-<<<<<<< HEAD
   # crs_geometry_files: ['data/proto_nd_flow/multi_tile_layout-2.4.16.yaml',
   #                      'data/proto_nd_flow/multi_tile_layout-2.5.16.yaml']
   # crs_geometry_to_module: [0,0,1,0]
@@ -12,13 +11,7 @@
                        'data/proto_nd_flow/layouts_v5/multi_tile_layout-2.5.16_mod2_swap_T7T8.yaml',
                        'data/proto_nd_flow/layouts_v5/multi_tile_layout-2.3.16_mod3_swap_T5T8_T9T10.yaml']
   crs_geometry_to_module: [0,1,2,3]
-  lrs_geometry_file: 'data/proto_nd_flow/light_module_desc-2.0.0.yaml'
-=======
-  crs_geometry_files: ['data/proto_nd_flow/multi_tile_layout-2.4.16.yaml', 
-                       'data/proto_nd_flow/multi_tile_layout-2.5.16.yaml']
-  crs_geometry_to_module: [0,0,1,0]
-  lrs_geometry_file: 'data/proto_nd_flow/light_module_desc-3.0.0.yaml'
->>>>>>> 726201c2
+  lrs_geometry_file: 'data/proto_nd_flow/light_module_desc-3.0.1.yaml'
   beam_direction: 'z'
   drift_direction: 'x'
   network_agnostic: true