--- conflicted
+++ resolved
@@ -1,11 +1,8 @@
 import numpy as np
 import numpy.ma as ma
-<<<<<<< HEAD
 import os
-=======
 import scipy.ndimage as ndimage
 import logging
->>>>>>> 0aa1b806
 
 from h5flow import H5FLOW_MPI
 from h5flow.core import H5FlowStage, resources
@@ -14,12 +11,6 @@
 
 
 def load_likelihood_pdf(filename):
-<<<<<<< HEAD
-    pdf = np.load(filename)
-    normed_pdf = dict()
-    for key in pdf.keys():
-        normed_pdf[key] = pdf[key] / pdf[key].sum()
-=======
     d = np.load(filename)
     pdf = dict()
     for key in d.keys():
@@ -27,7 +18,6 @@
         pdf[key] = ndimage.gaussian_filter(pdf[key], sigma=0.5)
     pdf['sig'] /= pdf['sig'].sum()
     pdf['bkg'] /= pdf['bkg'].sum()
->>>>>>> 0aa1b806
     return pdf
 
 
@@ -171,12 +161,6 @@
         ev = cache[source_name]
         hits = cache[self.hits_dset_name]
 
-<<<<<<< HEAD
-        if ev.shape[0]:
-            # load hit xyz positions
-            hit_drift = cache[self.drift_dset_name].reshape(hits.shape)
-            hit_prof_idx = cache[self.hit_prof_idx_dset_name].reshape(hits.shape)
-=======
         if len(ev):
             # load hit xyz positions
             hit_drift = cache[self.drift_dset_name].reshape(hits.shape)
@@ -184,7 +168,6 @@
             hit_prof.mask = hit_prof.mask['idx'] | (hit_prof['idx'] == -1) # ignore non-profiled hits
             hit_prof_idx = hit_prof['idx']
             hit_prof_rr = hit_prof['rr']
->>>>>>> 0aa1b806
             hit_xyz = np.concatenate([
                 np.expand_dims(hits['px'], -1), np.expand_dims(hits['py'], -1),
                 np.expand_dims(hit_drift['z'], -1)], axis=-1)
@@ -192,46 +175,6 @@
             # load dQ/dx profile and stopping event selection
             stopping_sel = self.data_manager[self.stopping_sel_dset_name, source_slice].reshape(ev.shape)
             prof = self.data_manager[self.profile_dset_name, source_slice].reshape(ev.shape)
-<<<<<<< HEAD
-
-            # find start and end points
-            mu_start = np.take_along_axis(
-                prof['profile_pos'], np.expand_dims(np.argmax(prof['profile_n'] > 0, axis=-1), (1, 2)), axis=1)
-            mu_end = stopping_sel['stop_pt'] - stopping_sel['stop_pt_corr']
-            gap_mask = (prof['profile_rr'] < 0) & (prof['profile_n'] > 0)
-            gap_mask[:-1] = gap_mask[:-1] & (prof['profile_n'][1:] == 0)
-            michel_end = np.take_along_axis(
-                prof['profile_pos'], np.expand_dims(np.argmax(gap_mask, axis=-1), (1,2)), axis=1)
-
-            mu_start = mu_start.reshape(ev.shape + (-1,))
-            mu_end = mu_end.reshape(ev.shape + (-1,))
-            michel_end = michel_end.reshape(ev.shape + (-1,))
-
-            # find axes
-            mu_dir = mu_start - mu_end
-            mu_dir /= np.clip(np.linalg.norm(mu_dir, axis=-1, keepdims=True), 1e-15, None)
-
-            michel_dir = michel_end - mu_end
-            # special case: michel start and end are the same, use average non-profiled position
-            no_michel_mask = np.all(michel_end == mu_end, axis=-1)
-            hit_profile_mask = np.broadcast_to(np.expand_dims(
-                (hit_prof_idx == -1) | ((hit_prof_idx > np.argmax(gap_mask, axis=-1)[...,np.newaxis])
-                                        & np.any(gap_mask, axis=-1, keepdims=True))
-                , -1), hit_xyz.shape)
-            michel_dir[no_michel_mask] = (np.mean(ma.array(hit_xyz, mask=~hit_profile_mask), axis=1) - mu_end)[no_michel_mask]
-            michel_dir[no_michel_mask & ~hit_profile_mask.any(axis=-1).any(axis=-1)]
-            michel_dir /= np.clip(np.linalg.norm(michel_dir, axis=-1, keepdims=True), 1e-15, None)
-            
-            # calculate likelihood parameters
-            hit_cos_mu = np.sum((hit_xyz - mu_end[:, np.newaxis, :])
-                                * mu_dir[:, np.newaxis, :], axis=-1)
-            hit_cos_e = np.sum((hit_xyz - mu_end[:, np.newaxis, :])
-                               * michel_dir[:, np.newaxis, :], axis=-1)
-            hit_d = np.sqrt(np.sum((hit_xyz - mu_end[:, np.newaxis, :])**2, axis=-1))
-
-            # score hits
-            hit_score = michel_likelihood_score(hit_cos_e, hit_cos_mu, hit_d, *self.michel_likelihood_args)
-=======
             sel_mask = stopping_sel['sel'].astype(bool)
 
             # find end points
@@ -298,7 +241,7 @@
             # score hits
             hit_score = michel_likelihood_score(hit_cos_mu, hit_cos_e, hit_d, *self.michel_likelihood_args)
             hit_score = hit_score * (~no_hit_mask[...,np.newaxis])
->>>>>>> 0aa1b806
+
             if self.generate_likelihood_pdf and resources['RunData'].is_mc:
                 # FIXME: paths are hardcoded and loaded on each execution
                 event_truth = np.expand_dims(self.data_manager['analysis/muon_capture/truth_labels', source_slice], axis=-1)
@@ -314,32 +257,6 @@
                     axis=-2)
                 hit_traj = hit_traj.reshape(hits.shape)
                 hit_label_truth = (
-<<<<<<< HEAD
-                    ((hit_traj['trackID'] == event_truth['michel_track_id'])
-                     | (hit_traj['parentID'] == event_truth['michel_track_id']))
-                    & event_truth['michel'].astype(bool))
-                
-                self.michel_likelihood_args[:2] = fill_likelihood_pdf(
-                    hit_cos_mu, hit_cos_e, hit_d, hit_label_truth,
-                    *self.michel_likelihood_args)
-
-            # grab michel energy (from stopping muon selection)
-            michel_e = stopping_sel['remaining_e']
-            
-            # cut on variables
-            michel_flag = ((np.sum(hit_score > 0, axis=-1) > self.michel_nhit_cut)
-                           | (michel_e > self.michel_e_cut))
-
-        # create output arrays
-        michel_label = np.empty(ev.shape, dtype=self.michel_label_dtype)
-        if ev.shape[0]:
-            michel_label['michel_flag'] = michel_flag
-            michel_label['michel_nhit'] = np.sum(hit_score > 0, axis=-1)
-            michel_label['michel_e'] = michel_e
-            michel_label['michel_dir'] = michel_dir
-            michel_label['muon_dir'] = mu_dir
-            michel_label['stop_pt'] = mu_end
-=======
                     (hit_traj['trackID'] != event_truth['stopping_track_id'])
                     # | (hit_traj['parentID'] == event_truth['michel_track_id']))
                     & event_truth['michel'].astype(bool))
@@ -378,7 +295,6 @@
             michel_label['muon_dir'] = mu_dir
             michel_label['stop_pt'] = mu_end
             michel_label['michel_end'] = michel_end
->>>>>>> 0aa1b806
 
         hit_mask = ~hits['id'].mask
         hit_label = np.empty(hit_mask.sum(), dtype=self.hit_label_dtype)
