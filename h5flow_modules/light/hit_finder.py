--- conflicted
+++ resolved
@@ -106,11 +106,7 @@
 
         # get convert sample rate to ns
         if self.sample_rate is None:
-<<<<<<< HEAD
-            self.sample_rate = resources['Units'].lds_ticks / resources['Units'].ns
-=======
             self.sample_rate = resources['RunData'].lrs_ticks / resources['Units'].ns
->>>>>>> 09514ba6
 
         # get waveform shape information
         self.nadc = wvfm_dset.dtype['samples'].shape[0]
