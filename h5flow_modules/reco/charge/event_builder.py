--- conflicted
+++ resolved
@@ -103,13 +103,8 @@
         self.data_manager.write_data(self.events_dset_name, events_slice, events_arr)
 
         # save references
-<<<<<<< HEAD
-        self.data_manager.write_ref(source_name , self.events_dset_name, np.c_[source_slice, events_slice])
-        
-=======
         self.data_manager.write_ref(self.events_dset_name, source_name, np.c_[np.r_[events_slice], np.r_[source_slice]])
 
->>>>>>> c96b9f4a
         ev_id = np.arange(source_slice.start, source_slice.stop, dtype=int).reshape(-1, 1)
         hits_ev_id = np.broadcast_to(ev_id, hits_data.shape)
         ref = np.c_[hits_ev_id[hits_mask], hits_data[hits_mask]['id']]
