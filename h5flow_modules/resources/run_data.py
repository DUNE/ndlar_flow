--- conflicted
+++ resolved
@@ -4,14 +4,11 @@
 import logging
 import h5py
 
-<<<<<<< HEAD
-from h5flow.core import H5FlowResource, resources, H5FLOW_MPI
-
-from module0_flow.util.compat import assert_compat_version
-=======
+
 from h5flow.core import H5FlowResource, resources
 from h5flow import H5FLOW_MPI
->>>>>>> d45f55ad
+
+from module0_flow.util.compat import assert_compat_version
 
 
 class RunData(H5FlowResource):
