--- conflicted
+++ resolved
@@ -410,18 +410,12 @@
         valid_mask = (profile_dqdx > 0)
         any_valid = np.any(valid_mask)
         npts = np.sum(valid_mask, axis=-1, keepdims=True)
-<<<<<<< HEAD
-        max_npts = np.max(npts)
-
-        packed_pos = np.zeros(valid_mask.shape[:-1] + (max_npts, 3))
-=======
         if any_valid:
             max_npts = npts.max()
         else:
             max_npts = 0
         
         packed_pos = np.zeros(valid_mask.shape[:-1] + (max_npts,3))
->>>>>>> 2d920615
         packed_dqdx = np.zeros(valid_mask.shape[:-1] + (max_npts,))
         packed_rr = np.zeros(valid_mask.shape[:-1] + (max_npts,))
         place_mask = np.indices(packed_pos.shape)[-2] < npts[..., np.newaxis]
@@ -442,21 +436,12 @@
 
         angle_term = stats.norm.logpdf(angle, loc=0, scale=interp_angle_width) + np.log(2)
 #         angle_term = -np.abs(angle) / np.pi
-<<<<<<< HEAD
-        if np.any(valid_mask):
-            np.put_along_axis(angle_term, np.argmin(np.abs(packed_rr), axis=-1)[..., np.newaxis], -np.log(2 * np.pi), axis=-1)
-            angle_term[..., 0] = 0  # skip first and last bins
-            angle_term[..., -1] = 0
-            angle_term[(packed_dqdx <= 0)] = 0  # remove empty bins
-
-=======
         if any_valid:
             np.put_along_axis(angle_term, np.argmin(np.abs(packed_rr), axis=-1)[...,np.newaxis], -np.log(2*np.pi), axis=-1)
             angle_term[...,0] = 0 # skip first and last bins
             angle_term[...,-1] = 0
             angle_term[(packed_dqdx <= 0)] = 0 # remove empty bins
         
->>>>>>> 2d920615
         # and now unpack profile pts
         rv_angle_term = np.zeros(valid_mask.shape)
         np.place(rv_angle_term, valid_mask, angle_term[place_mask])
@@ -812,32 +797,7 @@
             # lookup the track's true trajectory
             track_traj = self.load_track_trajectories(source_name, source_slice,
                                                       self.mc_trajectory_path)
-<<<<<<< HEAD
-            track_traj = track_traj.reshape(tracks.shape[0:1] + (-1,))
-            track_traj = condense_array(track_traj, track_traj['trackID'].mask)
-
-            i_primary_traj = np.argmin(track_traj['trackID'], axis=-1)
-            track_true_traj = np.take_along_axis(track_traj, i_primary_traj[..., np.newaxis], axis=-1)
-            track_true_traj = track_true_traj.reshape(-1)
-
-            # find if trajectory ends in the fiducial volume
-            true_xyz_start = track_true_traj['xyz_start'].copy()
-            true_xyz_end = track_true_traj['xyz_end'].copy()
-            # FIXME: coordinates are weird between sim and data
-            true_xyz_start[:, 1] += 218.236
-            true_xyz_end[:, 1] += 218.236
-            new_x_start = true_xyz_start[:, 2].copy()
-            new_x_end = true_xyz_end[:, 2].copy()
-            new_z_start = true_xyz_start[:, 0].copy()
-            new_z_end = true_xyz_end[:, 0].copy()
-            true_xyz_start[:, 0] = new_x_start
-            true_xyz_start[:, 2] = new_z_start
-            true_xyz_end[:, 0] = new_x_end
-            true_xyz_end[:, 2] = new_z_end
-            is_muon = ma.abs(track_true_traj['pdgId']) == 13
-            is_proton = track_true_traj['pdgId'] == 2212
-            is_true_stopping = self.contained(true_xyz_start, true_xyz_end)
-=======
+
             if track_traj.shape[0]:
                 track_traj = track_traj.reshape(tracks.shape[0:1] + (-1,))
                 track_traj = condense_array(track_traj, track_traj['trackID'].mask)
@@ -870,7 +830,6 @@
                 is_true_stopping = np.zeros(track_true_traj.shape, dtype=bool)
                 true_xyz_start = track_true_traj['xyz_start']
                 true_xyz_end = track_true_traj['xyz_end']
->>>>>>> 2d920615
 
         # define a stopping event as one with exclusively 1 track that ends in fid.
         event_is_stopping = ((ma.sum(is_stopping, axis=-1) == 1)
@@ -986,30 +945,7 @@
 
         # prep arrays to write to file
         event_sel = np.zeros(len(tracks), dtype=self.event_sel_dtype)
-<<<<<<< HEAD
-        event_sel['sel'] = event_is_stopping_muon
-        event_sel['stop'] = event_is_stopping & end_pt_in_fid
-        event_sel['muon_loglikelihood_mean'] = np.mean(muon_likelihood_mcs, axis=-1) * 0 + np.mean(muon_likelihood_dqdx, axis=-1)
-        event_sel['proton_loglikelihood_mean'] = np.mean(proton_likelihood_mcs, axis=-1) * 0 + np.mean(proton_likelihood_dqdx, axis=-1)
-        event_sel['mip_loglikelihood_mean'] = np.mean(mip_likelihood_mcs, axis=-1) * 0 + np.mean(mip_likelihood_dqdx, axis=-1)
-        event_sel['stop_pt'] = end_pt.reshape(event_sel['stop_pt'].shape)
-        event_sel['remaining_e'] = e
-        event_sel['d_to_edge'] = ma.sum(is_stopping * d_to_edge, axis=-1)
-
-        event_profile = np.zeros(len(tracks), dtype=self.event_profile_dtype)
-        event_profile['seed_pt'] = start_pt.reshape(event_profile['seed_pt'].shape)
-        event_profile['profile_rr'] = profile_rr
-        event_profile['profile_dqdx'] = profile_dqdx
-        event_profile['profile_n'] = dn
-        event_profile['profile_dx'] = ds
-        event_profile['profile_pos'] = pos
-        event_profile['muon_likelihood'][..., 0] = muon_likelihood_dqdx
-        event_profile['proton_likelihood'][..., 0] = proton_likelihood_dqdx
-        event_profile['mip_likelihood'][..., 0] = mip_likelihood_dqdx
-        event_profile['muon_likelihood'][..., 1] = muon_likelihood_mcs
-        event_profile['proton_likelihood'][..., 1] = proton_likelihood_mcs
-        event_profile['mip_likelihood'][..., 1] = mip_likelihood_mcs
-=======
+
         if len(event_sel):
             event_sel['sel'] = event_is_stopping_muon
             event_sel['stop'] = event_is_stopping & end_pt_in_fid
@@ -1034,7 +970,6 @@
             event_profile['muon_likelihood'][...,1] = muon_likelihood_mcs
             event_profile['proton_likelihood'][...,1] = proton_likelihood_mcs
             event_profile['mip_likelihood'][...,1] = mip_likelihood_mcs
->>>>>>> 2d920615
 
         if self.is_mc:
             event_true_sel = np.zeros(len(tracks), dtype=self.event_sel_dtype)
