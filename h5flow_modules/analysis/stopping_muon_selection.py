import numpy as np
import numpy.ma as ma
import logging
from scipy.interpolate import interp1d
import scipy.stats as stats
import scipy.ndimage as ndimage
import scipy.optimize as optimize
from copy import deepcopy

from h5flow.core import H5FlowStage, resources
from h5flow.data import dereference_chain

from module0_flow.util.func import mode, condense_array
import module0_flow.util.units as units


class StoppingMuonSelection(H5FlowStage):
    '''
        Perform a selection for stopping muons. A stopping event
        is defined by no more than one merged track segment that enters the
        detector fiducial volume and does not leave it. Creates a boolean array
        of 1:1 with events indicating stopping events, and creates a boolean
        array 1:1 with merged track segments if they individually meet the
        stopping criteria.

        A dQ/dx profile is generated per event and used to discriminate
        stopping protons and muons, as well as through-going muons.

        If the file is a MC file, also generates boolean arrays with the true
        value.


    '''
<<<<<<< HEAD
    class_version = '1.2.0'

    default_fid_cut = 20  # mm
    default_cathode_fid_cut = 20  # mm
    default_length_cut = 100  # mm
    default_profile_dx = 20  # mm
    default_profile_max_range = 1600  # mm
    default_larpix_gain = 250  # e/mV
    default_larpix_noise = 500  # e/mm
    default_proton_classifier_cut = 0.1565
    default_muon_classifier_cut = 0.2424
    default_dqdx_peak_cut = 12e3  # e/mm
    default_profile_search_dx = 50  # mm
    default_remaining_e_cut = 85e3  # keV
    default_curvature_rr_correction = 22.6647 / 22
    default_density_dx_correction_params = [0.78497819, -3.41826874, 198.93022888]
    default_hits_dset_name = 'charge/hits'
    default_merged_dset_name = 'combined/tracklets/merged'
    default_t0_dset_name = 'combined/t0'
    default_hit_drift_dset_name = 'combined/hit_drift'
    default_truth_trajectories_dset_name = 'mc_truth/trajectories'
    default_path = 'analysis/stopping_muons'
=======
    class_version = '2.0.0'

    defaults = dict(
        fid_cut=30, # mm
        cathode_fid_cut=20, # mm
        anode_fid_cut=20, # mm
        projected_length_cut=30, # mm
        veto_charge_cut=100e3, # e-
        profile_dx=22, # mm
        profile_max_range=1600, # mm
        larpix_gain=250, # e/mV
        larpix_noise=500,  # e/mm
        proton_classifier_cut=0.05,
        muon_classifier_cut=0.08,
        dqdx_peak_cut=12e3, # e/mm
        profile_search_dx=50, # mm
        remaining_e_cut=85e3, # keV

        curvature_rr_correction=22.6647 / 22,
        density_dx_correction_params=[0.78497819, -3.41826874, 198.93022888],

        hits_dset_name='charge/hits',
        merged_dset_name='combined/tracklets/merged',
        t0_dset_name='combined/t0',
        hit_drift_dset_name='combined/hit_drift',
        truth_trajectories_dset_name='mc_truth/trajectories',
        path='analysis/stopping_muons')
>>>>>>> 74dafd1e

    event_sel_dset_name = 'event_sel_reco'
    event_profile_dset_name = 'event_profile'
    event_sel_truth_dset_name = 'event_sel_truth'
    hit_profile_dset_name = 'hit_profile_id'

    event_sel_dtype = np.dtype([('sel', 'u1'),
                                ('stop', 'u1'),
                                ('remaining_e', 'f8'),
                                ('d_to_edge', 'f8'),
                                ('muon_loglikelihood_mean', 'f8'),
                                ('proton_loglikelihood_mean', 'f8'),
                                ('mip_loglikelihood_mean', 'f8'),
                                ('stop_pt_corr', 'f8', (3,)),
                                ('stop_pt', 'f8', (3,))])

    @staticmethod
    def event_profile_dtype(dx, max_range):
        profile_bins = int(max_range / dx)
        return np.dtype([
            ('seed_pt', 'f8', (3,)),
            ('profile_rr', 'f8', (profile_bins,)),
            ('profile_dqdx', 'f8', (profile_bins,)),
            ('profile_n', 'i8', (profile_bins,)),
            ('profile_dx', 'f8', (profile_bins,)),
            ('profile_pos', 'f8', (profile_bins, 3)),
            ('muon_likelihood', 'f8', (profile_bins, 2)),
            ('proton_likelihood', 'f8', (profile_bins, 2)),
            ('mip_likelihood', 'f8', (profile_bins, 2)),
        ])

    hit_profile_id_dtype = 'i4'

    def __init__(self, **params):
        super(StoppingMuonSelection, self).__init__(**params)

        for key,val in self.defaults.items():
            setattr(self, key, params.get(key, val))

        self.curvature_rr_correction = params.get('curvature_rr_correction', dict())
        self.density_dx_correction_params = params.get('density_dx_correction_params', dict())
        self.larpix_gain = params.get('larpix_gain', dict())

        self.event_profile_dtype = self.event_profile_dtype(self.profile_dx,
                                                            self.profile_max_range)

    def init(self, source_name):
        super(StoppingMuonSelection, self).init(source_name)
        self.is_mc = resources['RunData'].is_mc

        correction_key = ('mc' if self.is_mc
                          else 'medm')
        correction_key = ('high' if (not self.is_mc
                                     and resources['RunData'].charge_thresholds == 'high')
                          else correction_key)
        self.curvature_rr_correction = self.curvature_rr_correction.get(correction_key, self.defaults['curvature_rr_correction'])
        self.density_dx_correction_params = self.density_dx_correction_params.get(correction_key, self.defaults['density_dx_correction_params'])
        self.larpix_gain = self.larpix_gain.get(correction_key, self.defaults['larpix_gain'])

        attrs = dict()
        for key in self.defaults:
            attrs[key] = getattr(self, key)
        self.data_manager.set_attrs(self.path,
                                    classname=self.classname,
                                    class_version=self.class_version,
                                    **attrs)
        self.data_manager.create_dset(f'{self.path}/{self.event_sel_dset_name}',
                                      self.event_sel_dtype)
        self.data_manager.create_dset(f'{self.path}/{self.event_profile_dset_name}',
                                      self.event_profile_dtype)
        self.data_manager.create_dset(f'{self.path}/{self.hit_profile_dset_name}',
                                      self.hit_profile_id_dtype)
        self.data_manager.create_ref(f'{self.path}/{self.hit_profile_dset_name}', self.hits_dset_name)
        if self.is_mc:
            self.data_manager.create_dset(f'{self.path}/{self.event_sel_truth_dset_name}',
                                          self.event_sel_dtype)

        self.create_dqdx_profile_templates()
        self.data_manager.set_attrs(self.path,
                                    proton_dqdx=self.proton_range_table['dqdx'],
                                    muon_dqdx=self.muon_range_table['dqdx'],
                                    proton_dqdx_width=self.proton_range_table['dqdx_width'],
                                    muon_dqdx_width=self.muon_range_table['dqdx_width'],
                                    proton_dedx=self.proton_range_table['dedx_mpv'],
                                    muon_dedx=self.muon_range_table['dedx_mpv'],
                                    proton_range=self.proton_range_table['range'],
                                    muon_range=self.muon_range_table['range'],
                                    proton_recom=self.proton_range_table['recomb'],
                                    muon_recom=self.muon_range_table['recomb'])

    def finish(self, source_name):
        super(StoppingMuonSelection, self).finish(source_name)
        sel_dset_name = f'{self.path}/{self.event_sel_dset_name}'

        if self.rank == 0:
            total = len(self.data_manager.get_dset(sel_dset_name))
            nstopping = np.sum(self.data_manager.get_dset(sel_dset_name)['stop'])
            nselected = np.sum(self.data_manager.get_dset(sel_dset_name)['sel'])
            print(f'Stopping: {nstopping} / {total} ({nstopping/total:0.03f})')
            print(f'Selected: {nselected} / {total} ({nselected/total:0.03f})')

            if self.is_mc:
                sel_truth_dset_name = f'{self.path}/{self.event_sel_truth_dset_name}'
                true_stopping = np.sum(self.data_manager.get_dset(sel_truth_dset_name)['stop'])
                true_stopping_muon = np.sum(self.data_manager.get_dset(sel_truth_dset_name)['sel'])
                print(f'True stopping: {true_stopping} / {total} ({true_stopping/total:0.03f})')
                print(f'True stopping muons: {true_stopping_muon} / {total} ({true_stopping_muon/total:0.03f})')

                correct = np.sum(self.data_manager.get_dset(sel_truth_dset_name)['sel'] &
                                 self.data_manager.get_dset(sel_dset_name)['sel'])

                print(f'Purity: {correct} / {nselected} ({correct/nselected:0.03f})')
                print(f'Efficiency: {correct} / {true_stopping_muon} ({correct/true_stopping_muon:0.03f})')

    def create_dqdx_profile_templates(self):
        # create range tables used for dQ/dx profile discrimination
        self.muon_range_table = dict()
        self.proton_range_table = dict()

        # only consider reasonable range values
        muon_mask = resources['ParticleData'].muon_range_table['range'] > 0.1
        for key, val in deepcopy(resources['ParticleData'].muon_range_table).items():
            self.muon_range_table[key] = val[muon_mask]
        proton_mask = resources['ParticleData'].proton_range_table['range'] > 0.1
        for key, val in deepcopy(resources['ParticleData'].proton_range_table).items():
            self.proton_range_table[key] = val[proton_mask]

        # convert mean dE/dx entries to MPV dE/dx
        self.muon_range_table['dedx_mpv'] = resources['ParticleData'].landau_peak(
            self.muon_range_table['t'], resources['ParticleData'].mu_mass,
            self.profile_dx) / self.profile_dx
        self.proton_range_table['dedx_mpv'] = resources['ParticleData'].landau_peak(
            self.proton_range_table['t'], resources['ParticleData'].p_mass,
            self.profile_dx) / self.profile_dx

        # calculate recombination correction
        muon_r = resources['LArData'].ionization_recombination(
            self.muon_range_table['dedx_mpv'])
        proton_r = resources['LArData'].ionization_recombination(
            self.proton_range_table['dedx_mpv'])
        w = resources['LArData'].ionization_w
        self.muon_range_table['recomb'] = muon_r
        self.proton_range_table['recomb'] = proton_r

        self.muon_range_table['dqdx'] = (muon_r * self.muon_range_table['dedx_mpv'] / w)
        self.proton_range_table['dqdx'] = (proton_r * self.proton_range_table['dedx_mpv'] / w)
        self.muon_range_table['dqdx_width'] = (
            muon_r / w * resources['ParticleData'].landau_width(self.muon_range_table['t'],
                                                                resources['ParticleData'].mu_mass,
                                                                self.profile_dx) / self.profile_dx)
        self.proton_range_table['dqdx_width'] = (
            proton_r / w * resources['ParticleData'].landau_width(self.proton_range_table['t'],
                                                                  resources['ParticleData'].p_mass,
                                                                  self.profile_dx) / self.profile_dx)
        noise = (self.larpix_noise * np.sqrt(self.profile_dx / resources['Geometry'].pixel_pitch)
                 / resources['Geometry'].pixel_pitch)
        post_dedx = resources['ParticleData'].landau_peak(50 * units.MeV,
                                                          resources['ParticleData'].e_mass,
                                                          self.profile_dx) / self.profile_dx
        post_dedx_width = resources['ParticleData'].landau_width(50 * units.MeV,
                                                                 resources['ParticleData'].e_mass,
                                                                 self.profile_dx) / self.profile_dx
        self.muon_range_table['post_dqdx'] = post_dedx * resources['LArData'].ionization_recombination(post_dedx) / w
        self.proton_range_table['post_dqdx'] = 1
        self.muon_range_table['post_dqdx_width'] = post_dedx_width * resources['LArData'].ionization_recombination(post_dedx) / w
        self.proton_range_table['post_dqdx_width'] = 1

        self.muon_range_table['mcs_angle'] = resources['ParticleData'].mcs_angle(self.muon_range_table['t'],
                                                                                 resources['ParticleData'].mu_mass,
                                                                                 self.profile_dx)
        self.proton_range_table['mcs_angle'] = resources['ParticleData'].mcs_angle(self.proton_range_table['t'],
                                                                                   resources['ParticleData'].p_mass,
                                                                                   self.profile_dx)
        self.muon_range_table['post_mcs_angle'] = resources['ParticleData'].mcs_angle(50 * units.MeV,
                                                                                      resources['ParticleData'].e_mass,
                                                                                      self.profile_dx)
        self.proton_range_table['post_mcs_angle'] = 1e-9

        self.muon_range_table['dqdx_gaus_width'] = self.larpix_noise
        self.proton_range_table['dqdx_gaus_width'] = self.larpix_noise

        # self.apply_position_resolution(self.muon_range_table, noise=noise)
        # self.apply_position_resolution(self.proton_range_table, noise=noise)

    def apply_position_resolution(self, range_table, noise=0):
        ''' Update the range table ``dqdx`` and ``dqdx_width`` by smearing the range values by a gaussian ``profile_dx`` '''
        # interpolate dQ/dx MPV and width to apply a gaussian smear
        interpolation_pts, dx = np.linspace(-500, 2000, 10 * int(2500 / self.profile_dx),
                                            retstep=True)

        # interpolate central value
        rr = np.r_[-5000, 0, range_table['range']]
        dqdx = np.r_[0, 0, range_table['dqdx']]
        dqdx_width = np.r_[0, 0, range_table['dqdx_width']]
        interp_rr = interp1d(rr, dqdx)
        dqdx = interp_rr(interpolation_pts)
        # apply a position resolution smearing
        dqdx_smear = ndimage.uniform_filter(dqdx, int(self.profile_dx / dx), mode='nearest')
#         dqdx_smear = ndimage.uniform_filter(dqdx, 1, mode='nearest')

        # interpolate width
        interp_rr_width = interp1d(rr, dqdx_width)
        dqdx_width = interp_rr_width(interpolation_pts)
        # combine position resolution, intrinsic width, and noise contributions
        dqdx_width = np.sqrt(
            #     ndimage.uniform_filtein_fid(self, xyz, cathode_fid=0.0, field_cage_fid=0.0)inr(np.abs(ndimage.convolve(dqdx * dx, [-1, 1], mode='nearest')), int(self.profile_dx / dx), mode='nearest')**2
            ndimage.uniform_filter(np.abs(ndimage.convolve(dqdx * dx, [0], mode='nearest')), 1, mode='nearest')**2
            + dqdx_width**2
            + noise**2)

        # re-align to max
        high_val_align = interpolation_pts[np.argmax(dqdx_smear + dqdx_width)]
        high_val_interp = interp1d(interpolation_pts - high_val_align,
                                   dqdx_smear + dqdx_width)
        low_val_align = interpolation_pts[np.argmax(dqdx_smear - dqdx_width)]
        low_val_interp = interp1d(interpolation_pts - low_val_align,
                                  dqdx_smear - dqdx_width)
        high_val_interp, low_val_interp = (np.maximum(high_val_interp, low_val_interp), np.minimum(high_val_interp, low_val_interp))

        # set values
        _min, _max = (max(np.min(interpolation_pts - dx * low_val_align), np.min(interpolation_pts - dx * high_val_align)),
                      min(np.max(interpolation_pts - dx * low_val_align), np.max(interpolation_pts - dx * high_val_align)))
        range_table['dqdx'] = 0.5 * (high_val_interp(np.clip(rr[2:], _min, _max)) + low_val_interp(np.clip(rr[2:], _min, _max)))
        range_table['dqdx_width'] = 0.5 * (high_val_interp(np.clip(rr[2:], _min, _max)) - low_val_interp(np.clip(rr[2:], _min, _max)))

    def stopping(self, start_xyz, end_xyz):
        '''
            :param start_xyz: array ``shape: (N,3)``

            :param end_xyz: array ``shape: (N,3)``

            :returns: array ``shape: (N,)``

        '''
        start_in_fid = resources['Geometry'].in_fid(
            start_xyz, cathode_fid=self.cathode_fid_cut, field_cage_fid=self.fid_cut, anode_fid=self.anode_fid_cut)
        end_in_fid = resources['Geometry'].in_fid(
            end_xyz, cathode_fid=self.cathode_fid_cut, field_cage_fid=self.fid_cut, anode_fid=self.anode_fid_cut)
        track_stopping = (~start_in_fid & end_in_fid) | (start_in_fid & ~end_in_fid)
        return track_stopping

    def through_going(self, start_xyz, end_xyz):
        '''
            :param start_xyz: array ``shape: (N,3)``

            :param end_xyz: array ``shape: (N,3)``

            :returns: array ``shape: (N,)``

        '''
        start_in_fid = resources['Geometry'].in_fid(
            start_xyz, cathode_fid=self.cathode_fid_cut, field_cage_fid=self.fid_cut, anode_fid=self.anode_fid_cut)
        end_in_fid = resources['Geometry'].in_fid(
            end_xyz, cathode_fid=self.cathode_fid_cut, field_cage_fid=self.fid_cut, anode_fid=self.anode_fid_cut)
        track_through_going = ~start_in_fid & ~end_in_fid
        return track_through_going

    def downward(self, start_xyz, end_xyz):
        '''
            :param start_xyz: array ``shape: (N,3)``

            :param end_xyz: array ``shape: (N,3)``

            :returns: array ``shape: (N,)``

        '''
        end_in_fid = resources['Geometry'].in_fid(
            end_xyz, cathode_fid=self.cathode_fid_cut, field_cage_fid=self.fid_cut, anode_fid=self.anode_fid_cut)
        dy = end_xyz[:, 1] - start_xyz[:, 1]
        return ((end_in_fid & (dy < 0)) | (~end_in_fid & (dy > 0)))

    @staticmethod
    def density_dx_correction(rr, *params):
        rr = np.clip(rr, 0, None)
        rv = params[0] * np.exp(-rr / params[2]) + params[1]
        return rv

    @staticmethod
    def profile_likelihood(profile_rr, profile_dqdx, profile_pos, range_table, type=''):
        '''
            Calculates the likelihood score of a given dqdx v. residual range profile
            using a Moyal-distribution approximation.

            Likelihood data is passed via the ``range_table`` parameter which is
            a ``dict`` with the following arrays:

                - ``range``: residual range values used in interpolation ``shape: (n_interp_pts,)``
                - ``dqdx``: dQ/dx values used in interpolation ``shape: (n_interp_pts,)``
                - ``dqdx_width``: dQ/dx sigma values ``shape: (n_interp_pts,)``

            :param profile_rr: residual range ``shape: (..., n)``

            :param profile_dqdx: dqdx ``shape: (..., n)``

            :param profile_pos: bin position ``shape: (..., n, 3)``

            :param range_table: ``dict``, see above.

            :param type: likelihood pdf name, one of ``'abs_exp'``, ``'moyal'``, ``'moyal_gaus'``, ``'gaus'``

            :returns: likelihood ``shape: (..., n)``

        '''
        profile_rr, profile_dqdx = np.broadcast_arrays(profile_rr, profile_dqdx)
        profile_pos = np.broadcast_to(profile_pos, profile_rr.shape + (3,))

        interp = interp1d(np.r_[0, range_table['range']], np.r_[range_table['post_dqdx'], range_table['dqdx']])
        interp_width = interp1d(np.r_[0, range_table['range']], np.r_[range_table['post_dqdx_width'], range_table['dqdx_width']])
        interp_angle_width = interp1d(np.r_[0, range_table['range']], np.r_[range_table['post_mcs_angle'], range_table['mcs_angle']])
        min_range = np.min(range_table['range'])
        max_range = np.max(range_table['range'])

        # calculate dQ/dx log-likelihood
        interp_dqdx = interp(np.clip(profile_rr, min_range, max_range))
        interp_dqdx_width = interp_width(np.clip(profile_rr, min_range, max_range))

        if type == 'abs_exp':
            dqdx_term = stats.expon.logpdf(np.abs(profile_dqdx - interp_dqdx), scale=interp_dqdx_width) + np.log(2)
            #dqdx_term = -np.abs(profile_dqdx - interp_dqdx) / interp_dqdx_width - np.log(interp_dqdx_width / 2)
        elif type == 'moyal':
            dqdx_term = stats.moyal.logpdf(profile_dqdx, loc=interp_dqdx, scale=interp_dqdx_width)
        elif type == 'moyal_gaus':
            #             interp_gaus_width = range_table['dqdx_gaus_width']
            interp_gaus_width = interp1d(range_table['range'], range_table['dqdx_gaus_width'])(np.clip(profile_rr, min_range, max_range))
            smear_values = np.linspace(-5 * interp_gaus_width, +5 * interp_gaus_width, 25).reshape(profile_rr.shape + (25,))
            smeared_profile_dqdx = profile_dqdx[..., np.newaxis] + smear_values
            dqdx_term = np.log(np.sum(ma.maximum(stats.moyal.pdf(
                smeared_profile_dqdx, loc=interp_dqdx[..., np.newaxis], scale=interp_dqdx_width[..., np.newaxis]), 1e-300)
                * ma.maximum(stats.norm.pdf(smear_values, scale=interp_gaus_width[..., np.newaxis]), 1e-300), axis=-1))
        elif type == 'gaus':
            dqdx_term = stats.norm.logpdf(profile_dqdx, loc=interp_dqdx, scale=interp_dqdx_width)
        else:
            dqdx_term = -np.abs(profile_dqdx - interp_dqdx) / np.abs(interp_dqdx)

        # calculate MCS log-likelihood
        # pack profile pts
        valid_mask = (profile_dqdx > 0)
        any_valid = np.any(valid_mask)
        npts = np.sum(valid_mask, axis=-1, keepdims=True)
        if any_valid:
            max_npts = npts.max()
        else:
            max_npts = 0

        packed_pos = np.zeros(valid_mask.shape[:-1] + (max_npts, 3))
        packed_dqdx = np.zeros(valid_mask.shape[:-1] + (max_npts,))
        packed_rr = np.zeros(valid_mask.shape[:-1] + (max_npts,))
        place_mask = np.indices(packed_pos.shape)[-2] < npts[..., np.newaxis]
        np.place(packed_pos, place_mask, profile_pos[valid_mask])
        place_mask = np.indices(packed_dqdx.shape)[-1] < npts
        np.place(packed_dqdx, place_mask, profile_dqdx[valid_mask])
        np.place(packed_rr, place_mask, profile_rr[valid_mask])

        interp_angle_width = interp_angle_width(np.clip(packed_rr, min_range, max_range))

        d = packed_pos[..., 1:, :] - packed_pos[..., :-1, :]
        d = d * ((np.linalg.norm(packed_pos[..., 1:, :], axis=-1, keepdims=True) > 0) *
                 (np.linalg.norm(packed_pos[..., :-1, :], axis=-1, keepdims=True) > 0))
        angle = np.zeros_like(packed_dqdx)
        norm = np.linalg.norm(d[..., 1:, :], axis=-1) * np.linalg.norm(d[..., :-1, :], axis=-1)
        if any_valid:
            angle[..., 1:-1] = np.maximum(np.sum(d[..., 1:, :] * d[..., :-1, :], axis=-1), 1e-15) / np.maximum(norm, 1e-15)
            angle[..., 1:-1] = np.arccos(angle[..., 1:-1])
            angle[..., 0] = angle[..., 1]
            angle[..., -1] = angle[..., -2]

#        angle_term = stats.norm.logpdf(angle, loc=0, scale=interp_angle_width) + np.log(2)
        angle_term = stats.expon.logpdf(angle, scale=interp_angle_width) + np.log(2)
#         angle_term = -np.abs(angle) / np.pi
        if any_valid:
            np.put_along_axis(angle_term, np.argmin(np.abs(packed_rr), axis=-1)[..., np.newaxis], -np.log(2), axis=-1)

        # and now unpack profile pts
        rv_angle_term = np.zeros(valid_mask.shape)
        np.place(rv_angle_term, valid_mask, angle_term[place_mask])

        return dqdx_term, rv_angle_term

    @staticmethod
    def intersection(xyz, dxyz, pxyz, pnorm):
        '''
            calculate the intersection of a set of lines with a plane

            :param xyz: (N, 3) array representing line origins
            :param dxyz: (N, 3) array representing line directions (unit norm)
            :param pxyz: (3,) array representing a point on the plane
            :param pnorm: (3,) array representing plane normal (unit norm)

            :returns: (N, 3) array representing the intersection point
        '''
        pxyz = np.expand_dims(pxyz, axis=0)
        pnorm = np.expand_dims(pnorm, axis=0)
        d = np.sum((pxyz - xyz) * pnorm, axis=-1) / np.sum(dxyz * pnorm, axis=-1)
        return xyz + dxyz * d[:, np.newaxis]

    def extrapolated_intersection(self, start, end):
        '''
            Returns the length of projected track that crosses active pixels

        '''
        _n_steps = 100
        dxyz = end - start
        dxyz /= np.maximum(np.linalg.norm(dxyz, axis=-1, keepdims=True), 1e-15)
        intersections = []
        for reg in resources['Geometry'].regions:
            for pxyz in reg:
                for norm in [np.array([1, 0, 0]), np.array([0, 1, 0]), np.array([0, 0, 1])]:
                    intersections.append(self.intersection(end, dxyz, pxyz, norm)[..., np.newaxis])
        intersections = np.concatenate(intersections, axis=-1)
        end_intersection = np.take_along_axis(
            intersections,
            np.argmin(
                np.linalg.norm(intersections - end[..., np.newaxis], axis=-1, keepdims=True)
                + 9e9 * (np.sum((intersections - end[..., np.newaxis]) * dxyz[..., np.newaxis], axis=-1, keepdims=True) > 0),
                axis=-1)[..., np.newaxis],
            axis=-1)[..., 0]

        # extrapolate
        _missing_x, _dx = np.linspace(end[..., 0], end_intersection[..., 0],
                                      _n_steps, axis=-1, retstep=True)
        _missing_y, _dy = np.linspace(end[..., 1], end_intersection[..., 1],
                                      _n_steps, axis=-1, retstep=True)
        _missing_z, _dz = np.linspace(end[..., 2], end_intersection[..., 2],
                                      _n_steps, axis=-1, retstep=True)
        _ds = np.sqrt(_dx**2 + _dy**2 + _dz**2)
        _missing_length = _ds * _n_steps

        pixel_x = np.sort(np.unique(resources['Geometry'].pixel_xy.compress((0,))))
        pixel_y = np.sort(np.unique(resources['Geometry'].pixel_xy.compress((1,))))
        pixel_pitch = resources['Geometry'].pixel_pitch
        _ix = np.clip(np.digitize(_missing_x, pixel_x + pixel_pitch / 2) - 1,
                      0, len(pixel_x) - 1)
        _iy = np.clip(np.digitize(_missing_y, pixel_y + pixel_pitch / 2) - 1,
                      0, len(pixel_y) - 1)

        _missing_pixel_x = pixel_x[_ix]
        _missing_pixel_y = pixel_y[_iy]
        _missing_iogroup = (np.sign(_missing_z) / 2 + 1.5).astype(int)

        _hidden_length = (resources['DisabledChannels'].disabled_channel_lut[
            _missing_iogroup,
            _missing_pixel_x.astype(int),
            _missing_pixel_y.astype(int)
        ].reshape(_missing_iogroup.shape)).sum(axis=-1) * _ds
        missing_length = _missing_length - _hidden_length

        return missing_length

    @staticmethod
    def pixel_intersection(pt, n, pixel, pixel_pitch, mask=None):
        '''
            Calculate the line intersection defined by 3D position ``pt`` and
            direction unit vector ``n`` with a pixel at 2D position ``pixel``
            and a pixel width of ``pixel_pitch``

            :param pt: 3D position ``shape: (..., 3)``

            :param n: 3D vector ``shape: (..., 3)``

            :param pixel: 2D pixel location ``shape: (..., 2)``

            :param pixel_pitch: pixel width ``float``
        '''
        n = n / np.maximum(np.linalg.norm(n, axis=-1, keepdims=True), 1e-15)

        # calculate pixel edges
        pixel_offset = [np.empty(pixel.shape) for _ in range(4)]
        pixel_n = [np.empty(pixel.shape) for _ in range(4)]
        for i, d in enumerate([(0, 1), (1, 0), (0, -1), (-1, 0)]):
            pixel_offset[i][..., :] = np.array(d) * pixel_pitch / 2
        for i, d in enumerate([(1, 0), (0, 1), (1, 0), (0, 1)]):
            pixel_n[i][..., :] = d

        # calculate intersections
        sol = [np.empty(np.maximum(n.shape[:-1], pixel.shape[:-1]).tolist() + [2, 1]) for _ in range(4)]
        for i in range(4):
            mat = np.empty(sol[i].shape[:-1] + (2,))
            mat[..., 0, 0] = -n[..., 0]
            mat[..., 0, 1] = pixel_n[i][..., 0]
            mat[..., 1, 0] = -n[..., 1]
            mat[..., 1, 1] = pixel_n[i][..., 1]
            inv = np.linalg.pinv(mat)
            d = np.expand_dims((pt[..., 0:2] - (pixel + pixel_offset[i])), axis=-1)
            sol[i][..., :] = np.sum(inv * d, axis=-1, keepdims=True)

        s_mask = [(np.abs(sol[i][..., 1, :]) <= pixel_pitch / 2)
                  & np.all(n != 0, axis=-1, keepdims=True)
                  for i in range(4)]
        if mask is not None:
            s_mask = [s_mask[i] & mask for i in range(4)]
        s_mask = np.concatenate(s_mask, axis=-1)
        s = np.concatenate(sol, axis=-1)[..., 0, :]
        masked_s = ma.array(s, mask=~s_mask)
        s_min = ma.min(masked_s, axis=-1)
        s_max = ma.max(masked_s, axis=-1)
        # handle case for segment parallel to pixel (but no intersect)
        new_mask = (s_min == s_max) | s_min.mask | s_max.mask
        return ma.array(s_min, mask=new_mask), ma.array(s_max, mask=new_mask)

    @staticmethod
    def profiled_dqdx(tracks, seed_pt, hit_xyz, hit_q, dx, max_range, search_dx, pixel_pitch, mask=None):
        '''
            Generate dQ/dx profile. Algorithm is the following:

             1. Find track nearest to seed point

             2. Orient track in direction away from seed point

             3. Collect hits that lie within ``dx`` mm along the track trajectory

             4. Assign hits an overall position along event according to the projection onto the track trajectory

             5. Fill dQ/dx bins with hit charge according to hit position

             6. Set next iteration seed point as current track end point

             7. Repeat, removing previously used tracks from each iteration

            The output array contains ``int(max_range / dx)`` bins with the
            first and last bins being overflow bins.

            This is an expensive operation so a ``mask`` can be provided to skip
            the analysis of certain events. The returned array will not contain
            meaningful values for these entries.

            :param tracks: masked array, shape: (..., M)

            :param seed_pt: masked array, shape: (..., 3)

            :param hit_xyz: masked array, shape: (..., n, 3)

            :param hit_q: masked array, shape: (..., n)

            :param dx: float, bin size

            :param search_dx: float, distance to look for next track

            :param max_range: float, maximum bin

            :param pixel_pitch: float, pixel pitch for dx correction

            :returns: ``tuple`` of masked arrays, shape: (..., m). ``dq``, ``dn``, ``start_pt``, ``end_pt``, ``pos``, ``hit_prof_idx``
        '''
        orig_len = len(tracks)
        if mask is not None:
            tracks = tracks[mask]
            seed_pt = seed_pt[mask]
            hit_xyz = hit_xyz[mask]
            hit_q = hit_q[mask]

        seed_d = np.minimum(np.linalg.norm(tracks['trajectory'][..., 0, :] - seed_pt, axis=-1),
                            np.linalg.norm(tracks['trajectory'][..., -1, :] - seed_pt, axis=-1))
        seed_track = np.expand_dims(np.argmin(seed_d, axis=-1), axis=-1)

        start_pt = seed_pt.copy()

        dq = np.zeros((len(tracks), int(max_range / dx)))
        dn = np.zeros((len(tracks), int(max_range / dx)), dtype=int)
        pos = np.zeros((len(tracks), int(max_range / dx), 3))
        hit_prof_idx = np.full((len(tracks), hit_q.shape[-1]), -1, dtype=int)
        s_min = np.full((len(tracks), int(max_range / dx)), max_range + 1.)
        s_max = np.full((len(tracks), int(max_range / dx)), -max_range - 1.)

        track_mask = ~tracks['id'].mask.copy()  # True == include
        iter_mask = np.zeros_like(~tracks['id'].mask)  # True == include
        hit_mask = ~(hit_q.mask | np.any(hit_xyz.mask, axis=-1))  # True == include

        np.put_along_axis(iter_mask, seed_track, True, axis=-1)

        s = 0
        bins = np.linspace(0, max_range, dq.shape[-1])
        for _ in range(tracks.shape[-1]):

            # find seed trajectory
            traj = np.take_along_axis(tracks, seed_track, axis=-1)['trajectory'].copy()

            # orient trajectory according to previous seed point
            traj_start_d = np.linalg.norm(traj[..., 0, :] - seed_pt, axis=-1, keepdims=True)
            traj_end_d = np.linalg.norm(traj[..., -1, :] - seed_pt, axis=-1, keepdims=True)
            is_reversed_traj = (traj_end_d < traj_start_d)
            is_reversed_traj = np.expand_dims(is_reversed_traj, axis=-1)
            traj = np.where(is_reversed_traj, traj[..., ::-1, :], traj)
            # (N, 1, npt, 3)

            # get trajectory displacement vectors
            traj_start = traj[..., :-1, :]
            traj_end = traj[..., 1:, :]
            traj_dx = traj_end - traj_start
            traj_length = np.linalg.norm(traj_dx, axis=-1, keepdims=True)
            traj_length = np.clip(traj_length, 1e-15, None)
            traj_n = traj_dx / traj_length
            # (N, 1, npt-1, 3)

            # collect hits within dx of trajectory
            hit_dx = np.expand_dims(hit_xyz, axis=-2) - traj_start
            hit_td = np.linalg.norm(hit_dx - np.sum(hit_dx * traj_n, axis=-1, keepdims=True) * traj_n, axis=-1)
            hit_alpha = np.sum(hit_dx * traj_n, axis=-1) / traj_length[..., 0]
            hit_on_traj = (hit_alpha < 1) & (hit_alpha > 0)
            hit_near_traj_pt = ((np.linalg.norm(np.expand_dims(hit_xyz, axis=-2) - traj_start, axis=-1) < dx)
                                | (np.linalg.norm(np.expand_dims(hit_xyz, axis=-2) - traj_end, axis=-1) < dx))
            itraj_min_td = np.expand_dims(np.argmin(
                ma.array(hit_td, mask=~(hit_on_traj | hit_near_traj_pt)),
                axis=-1), axis=-1)
            hit_min_td = np.take_along_axis(hit_td, itraj_min_td, axis=-1)
            traj_hit_mask = ((hit_min_td < dx/2)[..., 0] & hit_mask
                             & (np.any(hit_on_traj, axis=-1) | np.any(hit_near_traj_pt, axis=-1)))
            hit_mask = hit_mask & ~traj_hit_mask  # remove from next iteration
            # (N, nhit)

            # project hits onto track
            traj_s = np.cumsum(traj_length[..., 0], axis=-1) + s - traj_length[..., 0]  # (N, 1, npts-1)
            hit_s = hit_alpha * traj_length[..., 0] + traj_s  # (N, nhit, npts-1) * (N, 1, npt-1, 1)
            hit_s = np.take_along_axis(hit_s, itraj_min_td, axis=-1)[..., 0]
            # (N, nhit)

            # and create a histogram
            i_bin = np.expand_dims(np.clip(np.digitize(hit_s, bins=bins) - 1, 0, len(bins) - 1), axis=-1)
            np.place(hit_prof_idx, traj_hit_mask, i_bin)
            # (N, nhit, nbin)
            q_mask = ((i_bin == np.expand_dims(np.indices(dq.shape)[-1], axis=-2))
                      & np.expand_dims(traj_hit_mask, axis=-1)
                      & np.expand_dims(np.take_along_axis(track_mask, seed_track, axis=-1), axis=-1)
                      & np.expand_dims(np.take_along_axis(iter_mask, seed_track, axis=-1), axis=-1)
                      )
            masked_q = ma.array(np.broadcast_to(hit_q[..., np.newaxis], q_mask.shape), mask=~q_mask)
            xyz_mask = np.broadcast_to(q_mask[..., np.newaxis], q_mask.shape + (3,))
            masked_xyz = ma.array(np.broadcast_to(hit_xyz[..., np.newaxis, :], xyz_mask.shape), mask=~xyz_mask)
            update_elem = np.any(~q_mask, axis=-2)
            dq[update_elem] = dq[update_elem] + ma.sum(masked_q, axis=-2).filled(0)[update_elem]
            dn[update_elem] = dn[update_elem] + ma.sum(~masked_q.mask, axis=-2).filled(0)[update_elem]
            pos[update_elem] = pos[update_elem] + ma.sum(masked_xyz, axis=-3).filled(0)[update_elem]

            masked_s = ma.array(np.broadcast_to(hit_s[..., np.newaxis], q_mask.shape), mask=~q_mask)
            s_min[update_elem] = ma.minimum(
                s_min[update_elem], ma.min(masked_s, axis=-2).filled(max_range + 1)[update_elem])
            s_max[update_elem] = ma.maximum(
                s_max[update_elem], ma.max(masked_s, axis=-2).filled(-max_range - 1)[update_elem])

            # termination conditions
            np.put_along_axis(track_mask, seed_track, False, axis=-1)
            if (np.all([s > max_range]) or not np.any(track_mask) or not np.any(hit_mask)):
                break

            # update variables
            s = s + np.sum(traj_length[..., 0], axis=-1)[..., np.newaxis]
            seed_pt = traj[..., -1, :].copy()
            traj_distance = np.sqrt(ma.sum((tracks['trajectory'] - np.expand_dims(seed_pt, axis=-2))**2, axis=-1))
            traj_mask = np.any((traj_distance < search_dx) & track_mask[..., np.newaxis], axis=-1)
            seed_track = np.expand_dims(np.argmax(traj_mask, axis=-1), axis=-1)

            iter_mask[:] = False
            np.put_along_axis(iter_mask, seed_track, np.take_along_axis(traj_mask, seed_track, axis=-1), axis=-1)

            if not np.any(traj_mask):
                break

        pos /= np.maximum(dn[..., np.newaxis], 1e-15)
        end_pt = np.take_along_axis(pos, np.argmax(dq / np.maximum(s_max - s_min, 1e-15) * (dn > 0), axis=-1)[..., np.newaxis, np.newaxis], axis=-2)

        r_dq = np.zeros((orig_len,) + dq.shape[1:])
        r_dn = np.zeros((orig_len,) + dn.shape[1:])
        r_start_pt = np.zeros((orig_len,) + start_pt.shape[1:])
        r_end_pt = np.zeros((orig_len,) + end_pt.shape[1:])
        r_pos = np.zeros((orig_len,) + pos.shape[1:])
        r_ds = np.zeros((orig_len,) + s_min.shape[1:])
        r_hit_prof_idx = np.zeros((orig_len,) + hit_prof_idx.shape[1:])

        np.place(r_dq, np.broadcast_to(mask[..., np.newaxis], r_dq.shape), dq)
        np.place(r_dn, np.broadcast_to(mask[..., np.newaxis], r_dn.shape), dn)
        np.place(r_ds, np.broadcast_to(mask[..., np.newaxis], r_ds.shape), (s_max - s_min))
        np.place(r_start_pt, np.broadcast_to(mask[..., np.newaxis, np.newaxis], r_start_pt.shape), start_pt)
        np.place(r_end_pt, np.broadcast_to(mask[..., np.newaxis, np.newaxis], r_end_pt.shape), end_pt)
        np.place(r_pos, np.broadcast_to(mask[..., np.newaxis, np.newaxis], r_pos.shape), pos)
        np.place(r_hit_prof_idx, np.broadcast_to(mask[..., np.newaxis], r_hit_prof_idx.shape), hit_prof_idx.shape)

        return r_dq, r_dn, r_ds, r_start_pt, r_end_pt, r_pos, r_hit_prof_idx

    @staticmethod
    def mean_neg_loglikelihood(r0, range_table, profile_n, profile_dqdx, profile_rr, profile_pos):
        profile_rr = profile_rr - r0
        pt_likelihood_dqdx, pt_likelihood_mcs = StoppingMuonSelection.profile_likelihood(
            profile_rr, profile_dqdx, profile_pos, range_table)
        profile_n, profile_dqdx, profile_rr = np.broadcast_arrays(profile_n, profile_dqdx, profile_rr)
        pt_likelihood_mcs = ma.masked_where((profile_n <= 0), pt_likelihood_mcs)
        pt_likelihood_dqdx = ma.masked_where((profile_n <= 0), pt_likelihood_dqdx)
        #pt_likelihood_dqdx = ma.masked_where((profile_n <= 0) | (profile_rr < 0), pt_likelihood_dqdx)
        mean_likelihood = -pt_likelihood_dqdx.mean(axis=-1) - pt_likelihood_mcs.mean(axis=-1)
        # add a penalty for not using the profile end point
#         mean_likelihood += 0.5 * np.sum((profile_n > 0) & (profile_rr < 0), axis=-1)**2
        return mean_likelihood

    def run(self, source_name, source_slice, cache):
        super(StoppingMuonSelection, self).run(source_name, source_slice, cache)
        events = cache[source_name]
        hits = cache[self.hits_dset_name]
        tracks = cache[self.merged_dset_name]
        t0 = cache[self.t0_dset_name].reshape(cache[source_name].shape)
        hit_drift = cache[self.hit_drift_dset_name].reshape(hits.shape)

        # calculate hit positions and charge
        lifetime = resources['LArData'].electron_lifetime(events['unix_ts'].astype(float))[0]
        lifetime = lifetime[..., np.newaxis]
        hit_q = self.larpix_gain * hits['q'] / np.exp(-hit_drift['t_drift'] * resources['RunData'].crs_ticks / lifetime)  # convert mV -> ke
        hit_xyz = np.concatenate([
            hits['px'][..., np.newaxis], hits['py'][..., np.newaxis],
            hit_drift['z'][..., np.newaxis]], axis=-1)

        # find all tracks that end in the fiducial volume
        track_start = tracks.ravel()['trajectory'][..., 0, :]
        track_stop = tracks.ravel()['trajectory'][..., -1, :]
        track_length = tracks.ravel()['length']
        is_stopping = self.stopping(track_start, track_stop)  # track enters and stops

        is_throughgoing = self.through_going(track_start, track_stop)
        is_downward = self.downward(track_start, track_stop)
        d_to_edge = self.extrapolated_intersection(track_start, track_stop)
        is_near_edge = d_to_edge < self.fid_cut

        is_stopping = is_stopping.reshape(tracks.shape)
        is_throughgoing = is_throughgoing.reshape(tracks.shape)
        is_downward = is_downward.reshape(tracks.shape)
        d_to_edge = d_to_edge.reshape(tracks.shape)
        is_near_edge = is_near_edge.reshape(tracks.shape)

        if self.is_mc:
            # lookup the track's true trajectory
            track_traj = cache[self.truth_trajectories_dset_name]

            if track_traj.shape[0]:
                track_traj = track_traj.reshape(tracks.shape[0:1] + (-1,))
                track_traj = condense_array(track_traj, track_traj['trackID'].mask)

                i_primary_traj = np.argmin(track_traj['trackID'], axis=-1)
                track_true_traj = np.take_along_axis(track_traj, i_primary_traj[..., np.newaxis], axis=-1)
                track_true_traj = track_true_traj.reshape(-1)
                true_xyz_start = track_true_traj['xyz_start']
                true_xyz_end = track_true_traj['xyz_end']

                # find if trajectory ends in the fiducial volume
                is_muon = ma.abs(track_true_traj['pdgId']) == 13
                is_proton = track_true_traj['pdgId'] == 2212
                is_true_stopping = self.stopping(true_xyz_start, true_xyz_end)
            else:
                track_true_traj = np.empty(tracks.shape[0], dtype=track_traj.dtype)
                is_muon = np.zeros(track_true_traj.shape, dtype=bool)
                is_proton = np.zeros(track_true_traj.shape, dtype=bool)
                is_true_stopping = np.zeros(track_true_traj.shape, dtype=bool)
                true_xyz_start = track_true_traj['xyz_start']
                true_xyz_end = track_true_traj['xyz_end']

        # define a stopping event as one with exclusively 1 track that enters from the outer boundary,
        # going downward, with little activity in the outer veto region and no through-going tracks
        start_in_fid = resources['Geometry'].in_fid(
            track_start, cathode_fid=self.cathode_fid_cut, field_cage_fid=self.fid_cut, anode_fid=self.anode_fid_cut)
        seed_pt = np.where(np.expand_dims(start_in_fid, axis=-1),
                           track_stop, track_start).reshape(tracks.shape + (3,))
        seed_near_cathode = (resources['Geometry'].in_fid(
                seed_pt.reshape(-1,3), cathode_fid=0, field_cage_fid=self.fid_cut, anode_fid=self.anode_fid_cut)
            & ~resources['Geometry'].in_fid(
                seed_pt.reshape(-1,3), cathode_fid=self.cathode_fid_cut, field_cage_fid=self.fid_cut, anode_fid=self.anode_fid_cut))
        seed_near_cathode = seed_near_cathode.reshape(tracks.shape)
        seed_track_mask = is_stopping & ~seed_near_cathode & is_downward
        seed_pt = np.take_along_axis(seed_pt, np.argmax(seed_track_mask, axis=-1)[..., np.newaxis, np.newaxis], axis=-2)

        hit_in_fid = resources['Geometry'].in_fid(
            hit_xyz.reshape(-1, 3), cathode_fid=0, field_cage_fid=self.fid_cut, anode_fid=self.anode_fid_cut).reshape(hit_xyz.shape[:-1])
        hit_in_veto = (~hit_in_fid & ~hits.mask['id'] & (np.sum((hit_xyz - seed_pt)**2, axis=-1) > 25*self.profile_search_dx**2))
        veto_q = np.sum(hits['q'] * self.larpix_gain * hit_in_veto, axis=-1)

        active_proj_length = self.extrapolated_intersection(tracks.ravel()['trajectory'][..., -2, :], tracks.ravel()['trajectory'][..., -1, :])
        active_proj_length = active_proj_length.reshape(tracks.shape)
        active_proj_length = np.take_along_axis(active_proj_length, np.argmax(seed_track_mask, axis=-1)[...,np.newaxis], axis=-1).reshape(events.shape)
        
        event_is_stopping = ((t0['type'] != 0)
                             & (veto_q < self.veto_charge_cut)
                             & (active_proj_length > self.projected_length_cut)
                             & (ma.sum(is_throughgoing, axis=-1) == 0)
                             & (ma.sum(seed_track_mask, axis=-1) == 1))

        # now check the likelihood of a stopping muon
        # first generated the dQ/dx profile
        dq, dn, ds, start_pt, end_pt, pos, hit_prof_idx = self.profiled_dqdx(
            tracks, seed_pt, hit_xyz, hit_q, mask=event_is_stopping,
            dx=self.profile_dx, search_dx=self.profile_search_dx,
            max_range=self.profile_max_range, pixel_pitch=resources['Geometry'].pixel_pitch)
        profile_n = dn
        profile_dqdx = dq / ma.maximum(ds, resources['Geometry'].pixel_pitch) * (dn > 0)
        profile_dqdx[dn <= 0] = 0
        # make an initial guess for the stopping point (maximum dQ/dx)
        profile_rr = ((np.expand_dims(np.argmax(profile_dqdx, axis=-1), axis=-1)
                       - np.indices(profile_dqdx.shape)[-1]) * self.profile_dx)

        # perform a fit for the stopping point assuming a muon or a proton
        muon_r0 = np.zeros(profile_dqdx.shape[:-1])
        proton_r0 = np.zeros(profile_dqdx.shape[:-1])
        iteration_max_range = (250, self.profile_dx)  # first pass within 25cm of initial guess, second within 2 profile bins
        iteration_sample_factor = (2, 20)  # first pass resolution is profile bin/2, second is profile bin/10
        for i in range(muon_r0.shape[0]):
            if np.any((profile_n[i] > 0)):
                valid_mask = profile_n[i] > 0
                for max_range, sample_factor in zip(iteration_max_range, iteration_sample_factor):
                    rr_range = (np.maximum(-max_range, profile_rr[i][valid_mask].min()),
                                np.minimum(+max_range, profile_rr[i][valid_mask].max()))
                    rr_offset = np.expand_dims(
                        np.linspace(rr_range[0], rr_range[1],
                                    sample_factor * int(np.diff(rr_range) / self.profile_dx)),
                        axis=-1)
                    close_dqdx = np.take_along_axis(profile_dqdx[i:i + 1], np.argmin(np.abs(profile_rr[i:i + 1] - rr_offset), axis=-1)[..., np.newaxis], axis=-1)
                    mask = (close_dqdx > self.dqdx_peak_cut)
                    if not np.any(mask):
                        continue

                    muon_likelihood = self.mean_neg_loglikelihood(
                        rr_offset + muon_r0[i], self.muon_range_table, profile_n[i:i + 1], profile_dqdx[i:i + 1], profile_rr[i:i + 1], pos[i:i + 1])
                    muon_r0[i] = rr_offset[ma.argmin(ma.array(muon_likelihood, mask=~mask), axis=0)] + muon_r0[i]

                    proton_likelihood = self.mean_neg_loglikelihood(
                        rr_offset + proton_r0[i], self.proton_range_table, profile_n[i:i + 1], profile_dqdx[i:i + 1], profile_rr[i:i + 1], pos[i:i + 1])
                    proton_r0[i] = rr_offset[ma.argmin(ma.array(proton_likelihood, mask=~mask), axis=0)] + proton_r0[i]

        # calculate likelihood scores for refined dQ/dx profile
        muon_likelihood_dqdx, muon_likelihood_mcs = self.profile_likelihood(
            (profile_rr - muon_r0[..., np.newaxis]), profile_dqdx, pos,
            self.muon_range_table)
        proton_likelihood_dqdx, proton_likelihood_mcs = self.profile_likelihood(
            (profile_rr - proton_r0[..., np.newaxis]), profile_dqdx, pos,
            self.proton_range_table)
        mip_likelihood_dqdx, mip_likelihood_mcs = self.profile_likelihood(
            np.clip(profile_rr, 1500, 1500), profile_dqdx, pos,
            self.muon_range_table)

        muon_likelihood_mcs = ma.masked_where(
            (dn == 0),
            muon_likelihood_mcs)
        proton_likelihood_mcs = ma.masked_where(
            (dn == 0),
            proton_likelihood_mcs)
        mip_likelihood_mcs = ma.masked_where(
            (dn == 0),
            mip_likelihood_mcs)
        muon_likelihood_dqdx = ma.masked_where(
            (dn == 0) | (profile_rr - muon_r0[..., np.newaxis] <= 0),
            muon_likelihood_dqdx)
        proton_likelihood_dqdx = ma.masked_where(
            (dn == 0) | (profile_rr - proton_r0[..., np.newaxis] <= 0),
            proton_likelihood_dqdx)
        mip_likelihood_dqdx = ma.masked_where(
            (dn == 0) | (profile_rr - muon_r0[..., np.newaxis] <= 0),
            mip_likelihood_dqdx)

        # get end point (for stopping muon assumption)
        profile_rr = ma.array(profile_rr - muon_r0[..., np.newaxis], mask=(profile_n <= 0))
        i_stop = np.argmin(np.abs(profile_rr), axis=-1)[..., np.newaxis, np.newaxis]
        end_pt = np.take_along_axis(pos, i_stop, axis=-2)

        # correct for rounding error
        stop_rr = np.take_along_axis(profile_rr, i_stop[...,0], axis=-1)[...,np.newaxis]
        n = end_pt - np.take_along_axis(pos, np.clip(i_stop-1,0,None), axis=-2)
        n /= np.clip(np.linalg.norm(n, axis=-1, keepdims=True), 1e-15, None)
        end_pt_corr = stop_rr * n

        # check if endpoint in fiducial volume
        end_pt_in_fid = resources['Geometry'].in_fid(
            end_pt.reshape(-1, 3), cathode_fid=self.cathode_fid_cut, field_cage_fid=self.fid_cut, anode_fid=self.anode_fid_cut)
        end_pt_in_fid = end_pt_in_fid.reshape(tracks.shape[0])

        # calculate "additional" energy (all energy not associated to the parent muon) assuming nominal michel dE/dx
        q_sum = hit_q.sum(axis=-1) - ma.array(dq, mask=(np.around(profile_rr/self.profile_dx) * self.profile_dx < 0) | (profile_n <= 0)).sum(axis=-1)
        michel_dedx = resources['ParticleData'].landau_peak(50 * units.MeV, resources['ParticleData'].e_mass, resources['Geometry'].pixel_pitch)
        e = q_sum * resources['LArData'].ionization_w / resources['LArData'].ionization_recombination(michel_dedx)

        # apply a hit density correction
        profile_dqdx = profile_dqdx * ds / ma.maximum(ds - self.density_dx_correction(profile_rr, *self.density_dx_correction_params), resources['Geometry'].pixel_pitch) * (dn > 0)
        # apply a curvature correction
        profile_rr = profile_rr * self.curvature_rr_correction

        # find max dqdx
        max_dqdx = profile_dqdx.max(axis=-1)

        # select stopping muons
        event_is_stopping_muon = (event_is_stopping & end_pt_in_fid  # stops in fiducial volume
                                  & (e < self.remaining_e_cut)  # has additional energy consistent with a Michel or less
                                  & (max_dqdx > self.dqdx_peak_cut)  # has a prominent dQ/dx peak
                                  & (ma.sum(is_stopping & ~is_near_edge, axis=-1) == 1)  # only one track stopping in fiducial volume
                                  & (np.mean(muon_likelihood_dqdx, axis=-1)
                                     + np.mean(muon_likelihood_mcs, axis=-1) * 0
                                     - np.mean(proton_likelihood_dqdx, axis=-1)
                                     - np.mean(proton_likelihood_mcs, axis=-1) * 0 > self.proton_classifier_cut)  # dQ/dx profile more consistent with stopping muon than proton
                                  & (np.mean(muon_likelihood_dqdx, axis=-1)
                                     + np.mean(muon_likelihood_mcs, axis=-1) * 0
                                     - np.mean(mip_likelihood_dqdx, axis=-1)
                                     - np.mean(mip_likelihood_mcs, axis=-1) * 0 > self.muon_classifier_cut))  # dQ/dx profile more consistent with stopping muon than MIP

        if self.is_mc and len(is_muon):
            # define true stopping events as events with at least 1 muon that ends in fid.
            event_is_true_stopping = is_muon & is_true_stopping
            true_xyz_start_in_fid = resources['Geometry'].in_fid(
                true_xyz_start, cathode_fid=self.cathode_fid_cut, field_cage_fid=self.fid_cut, anode_fid=self.anode_fid_cut)
            true_stop_pt = np.where(np.expand_dims(true_xyz_start_in_fid, axis=-1),
                                    true_xyz_start, true_xyz_end).reshape((-1, 3))

        # prep arrays to write to file
        event_sel = np.zeros(len(tracks), dtype=self.event_sel_dtype)

        if len(event_sel):
            event_sel['sel'] = event_is_stopping_muon
            event_sel['stop'] = event_is_stopping# & end_pt_in_fid
            event_sel['muon_loglikelihood_mean'] = np.mean(muon_likelihood_mcs, axis=-1) * 0 + np.mean(muon_likelihood_dqdx, axis=-1)
            event_sel['proton_loglikelihood_mean'] = np.mean(proton_likelihood_mcs, axis=-1) * 0 + np.mean(proton_likelihood_dqdx, axis=-1)
            event_sel['mip_loglikelihood_mean'] = np.mean(mip_likelihood_mcs, axis=-1) * 0 + np.mean(mip_likelihood_dqdx, axis=-1)
            event_sel['stop_pt'] = end_pt.reshape(event_sel['stop_pt'].shape)
            event_sel['stop_pt_corr'] = end_pt_corr.reshape(event_sel['stop_pt_corr'].shape)            
            event_sel['remaining_e'] = e
            event_sel['d_to_edge'] = ma.sum(is_stopping * d_to_edge, axis=-1)

        event_profile = np.zeros(len(tracks), dtype=self.event_profile_dtype)
        if len(event_profile):
            event_profile['seed_pt'] = start_pt.reshape(event_profile['seed_pt'].shape)
            event_profile['profile_rr'] = profile_rr
            event_profile['profile_dqdx'] = profile_dqdx
            event_profile['profile_n'] = dn
            event_profile['profile_dx'] = ds
            event_profile['profile_pos'] = pos
            event_profile['muon_likelihood'][..., 0] = muon_likelihood_dqdx
            event_profile['proton_likelihood'][..., 0] = proton_likelihood_dqdx
            event_profile['mip_likelihood'][..., 0] = mip_likelihood_dqdx
            event_profile['muon_likelihood'][..., 1] = muon_likelihood_mcs
            event_profile['proton_likelihood'][..., 1] = proton_likelihood_mcs
            event_profile['mip_likelihood'][..., 1] = mip_likelihood_mcs

        if self.is_mc:
            event_true_sel = np.zeros(len(tracks), dtype=self.event_sel_dtype)
            if len(event_true_sel):
                event_true_sel['sel'] = event_is_true_stopping
                event_true_sel['stop'] = is_true_stopping
                event_true_sel['muon_loglikelihood_mean'] = ma.sum(is_muon & is_true_stopping, axis=-1) >= 1
                event_true_sel['proton_loglikelihood_mean'] = ma.sum(is_proton & is_true_stopping, axis=-1) >= 1
                event_true_sel['mip_loglikelihood_mean'] = ma.sum(is_muon & ~is_true_stopping, axis=-1) >= 1
                event_true_sel['stop_pt'] = true_stop_pt.reshape(event_true_sel['stop_pt'].shape)

        # reserve data space
        event_sel_slice = self.data_manager.reserve_data(
            f'{self.path}/{self.event_sel_dset_name}', source_slice)
        event_profile_slice = self.data_manager.reserve_data(
            f'{self.path}/{self.event_profile_dset_name}', source_slice)
        event_hits_slice = self.data_manager.reserve_data(
            f'{self.path}/{self.hit_profile_dset_name}', int((~hits['id'].mask).sum()))
        if self.is_mc:
            event_sel_truth_slice = self.data_manager.reserve_data(
                f'{self.path}/{self.event_sel_truth_dset_name}',
                source_slice)

        # write
        self.data_manager.write_data(f'{self.path}/{self.event_sel_dset_name}',
                                     event_sel_slice, event_sel)
        self.data_manager.write_data(f'{self.path}/{self.event_profile_dset_name}',
                                     event_profile_slice, event_profile)
        self.data_manager.write_data(f'{self.path}/{self.hit_profile_dset_name}',
                                     event_hits_slice, hit_prof_idx[~hits['id'].mask])
        self.data_manager.write_ref(f'{self.path}/{self.hit_profile_dset_name}',
                self.hits_dset_name, np.c_[event_hits_slice, hits['id'].compressed()])
        if self.is_mc:
            self.data_manager.write_data(
                f'{self.path}/{self.event_sel_truth_dset_name}',
                event_sel_truth_slice, event_true_sel)<|MERGE_RESOLUTION|>--- conflicted
+++ resolved
@@ -31,34 +31,10 @@
 
 
     '''
-<<<<<<< HEAD
-    class_version = '1.2.0'
-
-    default_fid_cut = 20  # mm
-    default_cathode_fid_cut = 20  # mm
-    default_length_cut = 100  # mm
-    default_profile_dx = 20  # mm
-    default_profile_max_range = 1600  # mm
-    default_larpix_gain = 250  # e/mV
-    default_larpix_noise = 500  # e/mm
-    default_proton_classifier_cut = 0.1565
-    default_muon_classifier_cut = 0.2424
-    default_dqdx_peak_cut = 12e3  # e/mm
-    default_profile_search_dx = 50  # mm
-    default_remaining_e_cut = 85e3  # keV
-    default_curvature_rr_correction = 22.6647 / 22
-    default_density_dx_correction_params = [0.78497819, -3.41826874, 198.93022888]
-    default_hits_dset_name = 'charge/hits'
-    default_merged_dset_name = 'combined/tracklets/merged'
-    default_t0_dset_name = 'combined/t0'
-    default_hit_drift_dset_name = 'combined/hit_drift'
-    default_truth_trajectories_dset_name = 'mc_truth/trajectories'
-    default_path = 'analysis/stopping_muons'
-=======
     class_version = '2.0.0'
 
     defaults = dict(
-        fid_cut=30, # mm
+        fid_cut=20, # mm
         cathode_fid_cut=20, # mm
         anode_fid_cut=20, # mm
         projected_length_cut=30, # mm
@@ -82,7 +58,6 @@
         hit_drift_dset_name='combined/hit_drift',
         truth_trajectories_dset_name='mc_truth/trajectories',
         path='analysis/stopping_muons')
->>>>>>> 74dafd1e
 
     event_sel_dset_name = 'event_sel_reco'
     event_profile_dset_name = 'event_profile'
@@ -855,7 +830,7 @@
         active_proj_length = self.extrapolated_intersection(tracks.ravel()['trajectory'][..., -2, :], tracks.ravel()['trajectory'][..., -1, :])
         active_proj_length = active_proj_length.reshape(tracks.shape)
         active_proj_length = np.take_along_axis(active_proj_length, np.argmax(seed_track_mask, axis=-1)[...,np.newaxis], axis=-1).reshape(events.shape)
-        
+
         event_is_stopping = ((t0['type'] != 0)
                              & (veto_q < self.veto_charge_cut)
                              & (active_proj_length > self.projected_length_cut)
