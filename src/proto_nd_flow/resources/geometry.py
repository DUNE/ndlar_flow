import numpy as np
import numpy.ma as ma
import logging
import warnings
import yaml

from h5flow.core import H5FlowResource
from h5flow.core import resources

from proto_nd_flow.util.lut import LUT, write_lut, read_lut
from proto_nd_flow.util.compat import assert_compat_version
import proto_nd_flow.util.units as units


class Geometry(H5FlowResource):
    '''
        Provides helper functions for looking up geometric properties. 

        Input charge geometry file is assumed to use distance units of [mm] and input 
        detector geometry file is assumed to use units of [cm].

        **!! All output CHARGE attributes and datasets are saved in units of cm !!**

        Parameters:
         - ``path``: ``str``, path to stored geometry data within file
         - ``network_agnostic``: ``bool``, optional, ignore the (io_channel % 4), useful if the io_channel mapping changes run-to-run (``True == ignore``)
         - ``n_io_channels_per_tile``: ``int``, optional, only used with ``network_agnostic == True``, sets the number of io channels to have same geometry info
         - ``crs_geometry_file``: ``str``, path to yaml file describing charge readout system geometry
         - ``det_geometry_file``: ``str``, path to yaml file describing overall detector geometry
         - ``lrs_geometry_file``: ``str``, path to yaml file describing light readout system
         - ``beam_direction``   : ``str``, Cartesian coordinate of beam direction, e.g. 'x', 'y', 'z'
         - ``drift_direction``  : ``str``, Cartesian coordinate of drift direction, e.g. 'x', 'y', 'z'

        Provides (for charge geometry):
         - ``beam_direction``    [param->attr]: Cartesian coordinate of beam direction
         - ``crs_geometry_file`` [param->attr]: path to yaml file describing charge 
                                                readout system geometry
         - ``drift_direction``   [param->attr]: Cartesian coordinate of drift direction

         - ``cathode_thickness``        [attr]: thickness of cathode [cm]
         - ``lar_detector_bounds``      [attr]: min and max xyz coordinates for full LAr detector [cm]
         - ``max_drift_distance``       [attr]: max drift distance in each LArTPC (2 TPCs/module) [cm]
         - ``module_RO_bounds``         [attr]: min and max xyz coordinates for each module [cm]   
         - ``pixel_pitch``              [attr]: distance between adjacent pixel centers [cm]

         - ``anode_drift_coordinate``   [dset]: lookup table for tile drift coordinate [cm]
         - ``drift_dir``                [dset]: lookup table for tile drift direction (either ±1)
         - ``pixel_coordinates_2D``     [dset]: lookup table for pixel coordinates in 2D pixel plane [cm]
         - ``tile_id``                  [dset]: lookup table for io channel tile ids 

         - ``get_drift_coordinate()``   [mthd]: class method converting drift time to drift coordinate [cm]
         - ``in_fid()``                 [mthd]: class method for determing whether an xyz coordinate [cm] 
                                                is in the LAr fiducial volume

        Provides (for light geometry):
         - ``tpc_id``: lookup table for TPC number for light detectors
         - ``det_id``: lookup table for detector number from adc, channel id
         - ``det_bounds``: lookup table for detector minimum and maximum corners light detectors
         - ``solid_angle()``: helper function for determining the solid angle of a given detector

        Example usage::

            from h5flow.core import resources

            resources['Geometry'].pixel_pitch

        Example config::

            resources:
                - classname: Geometry
                  params:
                    path: 'geometry_info'
                    det_geometry_file: 'data/prot_nd_flow/2x2.yaml'
                    crs_geometry_file: 'data/proto_nd_flow/multi_tile_layout-3.0.40.yaml'
                    lrs_geometry_file: 'data/proto_nd_flow/light_module_desc-0.0.0.yaml'

    '''
    class_version = '0.2.0'

    default_path = 'geometry_info'
    default_network_agnostic = False
    default_n_io_channels_per_tile = 4
    default_det_geometry_file = '-'
    default_crs_geometry_file = '-'
    default_lrs_geometry_file = '-'
    default_beam_direction    = 'z'
    default_drift_direction   = 'x'


    def __init__(self, **params):
        super(Geometry, self).__init__(**params)

        self.path = params.get('path', self.default_path)
<<<<<<< HEAD
=======
        self.network_agnostic = params.get('network_agnostic', self.default_network_agnostic)
        self.n_io_channels_per_tile = params.get('n_io_channels_per_tile', self.default_n_io_channels_per_tile)
        self.det_geometry_file = params.get('det_geometry_file', self.default_crs_geometry_file)
>>>>>>> 3a038820
        self.crs_geometry_file = params.get('crs_geometry_file', self.default_crs_geometry_file)
        self.det_geometry_file = params.get('det_geometry_file', self.default_crs_geometry_file)
        self.lrs_geometry_file = params.get('lrs_geometry_file', self.default_lrs_geometry_file)
        self.beam_direction = params.get('beam_direction', self.default_beam_direction)
        self.drift_direction = params.get('drift_direction', self.default_drift_direction)
        self._cathode_thickness = 0.0 # thickness of cathode [cm]
        self._lar_detector_bounds = None # min and max xyz coordinates for full LAr detector
        self._max_drift_distance = None # max drift distance in each LArTPC (2 TPCs per module)
        self._module_RO_bounds = None # min and max xyz coordinates for each pixel LArTPC module

    def init(self, source_name):
        super(Geometry, self).init(source_name)

        # create group (if not present)
        self.data_manager.set_attrs(self.path)
        # load data (if present)
        self.data = dict(self.data_manager.get_attrs(self.path))

        if not self.data:
            # first time loading geometry, save to file
            self.load_geometry()

            self.data_manager.set_attrs(self.path,
                                        classname=self.classname,
                                        class_version=self.class_version,
                                        beam_direction=self.beam_direction,
                                        crs_geometry_file=self.crs_geometry_file, 
                                        drift_direction=self.drift_direction,
                                        cathode_thickness=self.cathode_thickness,
                                        lar_detector_bounds=self.lar_detector_bounds,
                                        max_drift_distance=self.max_drift_distance,
                                        module_RO_bounds=self.module_RO_bounds,
                                        pixel_pitch=self.pixel_pitch,
<<<<<<< HEAD
=======
                                        network_agnostic=self.network_agnostic,
                                        n_io_channels_per_tile=self.n_io_channels_per_tile,
                                        crs_geometry_file=self.crs_geometry_file
>>>>>>> 3a038820
                                        )
            write_lut(self.data_manager, self.path, self.anode_drift_coordinate, 'anode_drift_coordinate')
            write_lut(self.data_manager, self.path, self.drift_dir, 'drift_dir')
            write_lut(self.data_manager, self.path, self.pixel_coordinates_2D, 'pixel_coordinates_2D')
            write_lut(self.data_manager, self.path, self.tile_id, 'tile_id')

            write_lut(self.data_manager, self.path, self.tpc_id, 'tpc_id')
            write_lut(self.data_manager, self.path, self.det_id, 'det_id')
            write_lut(self.data_manager, self.path, self.det_bounds, 'det_bounds')
        else:
            assert_compat_version(self.class_version, self.data['class_version'])

            # load geometry from file
            self._cathode_thickness = self.data['cathode_thickness']
            self._lar_detector_bounds = self.data['lar_detector_bounds']
            self._max_drift_distance = self.data['max_drift_distance']
            self._module_RO_bounds = self.data['module_RO_bounds']
            self._pixel_pitch = self.data['pixel_pitch']

            self._anode_drift_coordinate = read_lut(self.data_manager, self.path, 'anode_drift_coordinate')
            self._drift_dir = read_lut(self.data_manager, self.path, 'drift_dir')
            self._pixel_coordinates_2D = read_lut(self.data_manager, self.path, 'pixel_coordinates_2D')
            self._tile_id = read_lut(self.data_manager, self.path, 'tile_id')

            self._tpc_id = read_lut(self.data_manager, self.path, 'tpc_id')
            self._det_id = read_lut(self.data_manager, self.path, 'det_id')
            self._det_bounds = read_lut(self.data_manager, self.path, 'det_bounds')

        lut_size = (self.anode_drift_coordinate.nbytes + self.drift_dir.nbytes
                    + self.pixel_coordinates_2D.nbytes + self.tile_id.nbytes
                    + self.tpc_id.nbytes + self.det_id.nbytes
                    + self.det_bounds.nbytes)

        if self.rank == 0:
            logging.info(f'Geometry LUT(s) size: {lut_size/1024/1024:0.02f}MB')


    ## Charge geometry attributes, datasets, and methods ##
    @property
    def cathode_thickness(self):
        ''' Thickness of cathode [cm] '''
        return self._cathode_thickness
    

    @property
    def lar_detector_bounds(self):
        '''
            Array of shape ``(2,3)`` representing the minimum xyz coordinate 
            and the maximum xyz coordinate for the full LAr detector being studied
            (e.g. single module, 2x2, ND-LAr, etc.) [cm]
        '''
        return self._lar_detector_bounds
    

    @property
    def max_drift_distance(self):
        '''
            Maximum possible drift distance for ionization electrons in each TPC (2 TPCs
            per module). This is the distance between the surface of the cathode and the
            surface of one of the two anodes in a module [cm]
        '''
        return self._max_drift_distance


    @property
    def module_RO_bounds(self):
        '''
            Array of active volume extent for each module shape: ``(# modules,2,3)`` 
            representing the minimum xyz coordinate and the maximum xyz coordinate  
            for each module in the LAr detector [cm]
        '''
        return self._module_RO_bounds
    

    @property
    def pixel_pitch(self):
        ''' Distance between pixel centers [cm] '''
        return self._pixel_pitch


    @property
    def anode_drift_coordinate(self):
        '''
            Lookup table for anode drift coordinate [cm], usage::

                resource['Geometry'].anode_drift_coordinate[(tile_id,)]

        '''
        return self._anode_drift_coordinate


    @property
    def drift_dir(self):
        '''
            Lookup table for drift direction (+/-1), usage::

                resource['Geometry'].drift_dir[(tile_id,)]

        '''
        return self._drift_dir 


    @property
    def pixel_coordinates_2D(self):
        '''
            Lookup table for pixel coordinates (2D) [cm], usage::

                resource['Geometry'].pixel_coordinates_2D[(io_group,io_channel,chip_id,channel_id)]

        '''
        return self._pixel_coordinates_2D


    @property
    def tile_id(self):
        '''
            Lookup table for tile id, usage::

                resource['Geometry'].tile_id[(io_group,io_channel)]

        '''
        return self._tile_id


    def get_drift_coordinate(self, io_group, io_channel, drift):
        '''
            Convert a drift distance on a set of ``(io group, io channel)`` to
            the drift coordinate.

            :param io_group: io group to calculate z coordinate, ``shape: (N,)``

            :param io_channel: io channel to calculate z coordinate, ``shape: (N,)``

            :param drift: drift distance [cm], ``shape: (N,)``

            :returns: drift coordinate [cm], ``shape: (N,)``

        '''
        tile_id = self.tile_id[(io_group, io_channel)]
        anode_drift_coord = self.anode_drift_coordinate[(np.array(tile_id),)]
        drift_direction = self.drift_dir[(np.array(tile_id),)]

        return anode_drift_coord.reshape(drift.shape) + \
            drift_direction.reshape(drift.shape) * drift


    def in_fid(self, xyz, cathode_fid=0.0, field_cage_fid=0.0, anode_fid=0.0):
        '''
            Check if xyz point is contained in the specified fiducial volume

            :param xyz: point to check, array ``shape: (N,3)`` [cm]

            :param cathode_fid: fiducial boundary for cathode and anode [cm], ``float``, optional

            :param field_cage_fid: fiducial boundary for field cage walls [cm], ``float``, optional

            :returns: boolean array, ``shape: (N,)``, True indicates point is within fiducial volume

        '''
        # Define xyz coordinates of fiducial boundaries
        fid_cathode = np.array([cathode_fid, field_cage_fid, field_cage_fid])
        fid_anode = np.array([anode_fid, field_cage_fid, field_cage_fid])

        # Define drift regions
        positive_drift_regions = np.array([bound for bound in self.module_RO_bounds])
        negative_drift_regions = np.array([bound for bound in self.module_RO_bounds])
        
        for i in range(len(self.module_RO_bounds)):
            positive_drift_regions[i][0][0] = positive_drift_regions[i][1][0] - self.max_drift_distance
            negative_drift_regions[i][1][0] = negative_drift_regions[i][0][0] + self.max_drift_distance

        # Define fiducial boundaries for each drift region
        fid_positive_drift = np.array([[fid_cathode, fid_anode] for module in self.module_RO_bounds])
        fid_negative_drift = np.array([[fid_anode, fid_cathode] for module in self.module_RO_bounds])

        # Check if coordinate is in fiducial volume for any drift region
        # In very rare situations, a coordinate very close (<1e-7 cm) to a fiducial volume boundary
        # may be classified as outside the fiducial volume due to floating point precision
        # errors. To avoid this, we should explore rounding position coordinates based on detector
        # resolution. For now, we can tolerate treating these hits as outside the fiducial volume.
        coord_in_positive_drift_fid = ma.concatenate([np.expand_dims(\
                                    (xyz < np.expand_dims(boundary[1] - fid_positive_drift[i][1], 0)) &\
                                    (xyz > np.expand_dims(boundary[0] + fid_positive_drift[i][0], 0)), axis=-1)\
                                    for i,boundary in enumerate(positive_drift_regions)], axis=-1)
        coord_in_negative_drift_fid = ma.concatenate([np.expand_dims(\
                                    (xyz < np.expand_dims(boundary[1] - fid_negative_drift[i][1], 0)) &\
                                    (xyz > np.expand_dims(boundary[0] + fid_negative_drift[i][0], 0)), axis=-1)\
                                    for i,boundary in enumerate(negative_drift_regions)], axis=-1)
        in_positive_fid = ma.all(coord_in_positive_drift_fid, axis=1)
        in_negative_fid = ma.all(coord_in_negative_drift_fid, axis=1)
        in_any_positive_fid = ma.any(in_positive_fid, axis=-1)
        in_any_negative_fid = ma.any(in_negative_fid, axis=-1)
        in_any_fid = in_any_positive_fid | in_any_negative_fid
        return in_any_fid
    

    def _get_module_RO_bounds(self):
        '''
            Get module_RO_bounds from pre-saved 2D pixel coordinates and anode drift coordinates 
        '''
        with open(self.det_geometry_file) as dgf:
            det_geometry_yaml = yaml.load(dgf, Loader=yaml.FullLoader)

        module_to_io_groups = det_geometry_yaml['module_to_io_groups']

        self._module_RO_bounds = []

        # Loop through modules
        for module_id in module_to_io_groups:  
            io_group, io_channel, chip_id, channel_id = self.pixel_coordinates_2D.keys()
            min_coord = np.finfo(self.pixel_coordinates_2D.dtype).min
            max_coord = np.finfo(self.pixel_coordinates_2D.dtype).max
            min_x, max_x = min_coord, max_coord
            min_y, max_y = min_coord, max_coord
            min_z, max_z = min_coord, max_coord
            
            # Loop through io_groups
            for iog in module_to_io_groups[module_id]:
                
                mask = (io_group == iog)

                # Get zy coordinates for io_group
                zy = self.pixel_coordinates_2D[(io_group[mask], io_channel[mask], chip_id[mask], channel_id[mask])]
            
                if (min_y == min_coord) and (max_y == max_coord) \
                    and (min_z == min_coord) and (max_z == max_coord):

                    # Assign min and max y,z coordinates for initial io_group
                    min_y, max_y = zy[:,1].min(), zy[:,1].max()
                    min_z, max_z = zy[:,0].min(), zy[:,0].max()

                else:
                    # Update min and max y,z coordinates based on subsequent io_group
                    min_y, max_y = min(min_y, zy[:,1].min()), max(max_y, zy[:,1].max())
                    min_z, max_z = min(min_z, zy[:,0].min()), max(max_z, zy[:,0].max())

                # Get x coordinates for anode corresponding to io_group
                tile_id = self.tile_id[(io_group[mask], io_channel[mask])]
                anode_drift_coordinate = np.unique(self.anode_drift_coordinate[(tile_id,)])[0]

                # For first io_group in loop, set min_x and max_x to io_group anode drift coordinate
                if (min_x == min_coord) and (max_x == max_coord):

                    min_x, max_x = anode_drift_coordinate, anode_drift_coordinate

                # For subsequent io_groups, update min_x and max_x based on new io_group anode drift coordinates
                else: 
                    min_x, max_x = min(min_x, anode_drift_coordinate), max(max_x, anode_drift_coordinate)


            # Append module boundaries to module readout bounds list
            # Subtract/add half of pixel pitch to pixel 2D coordinates (yz here) to get true module boundaries
            self._module_RO_bounds.append(np.array([[min_x, min_y-self.pixel_pitch/2., min_z-self.pixel_pitch/2.],
                                                    [max_x, max_y+self.pixel_pitch/2., max_z+self.pixel_pitch/2.]]))
            
        self._module_RO_bounds = np.array(self._module_RO_bounds)


    @staticmethod
    def _rotate_pixel(pixel_pos, tile_orientation):
        return pixel_pos[0] * tile_orientation[2], pixel_pos[1] * tile_orientation[1]


    ## Light geometry methods ##
    @property
    def tpc_id(self):
        '''
            Lookup table for TPC id, usage::

                resource['Geometry'].tpc_id[(adc_index, channel_index)]

        '''
        return self._tpc_id


    @property
    def det_id(self):
        '''
            Lookup table for detector id within a TPC, usage::

                resource['Geometry'].det_id[(adc_index, channel_index)]

        '''
        return self._det_id


    @property
    def det_bounds(self):
        '''
            Lookup table for detector min and max xyz coordinate, usage::

                resource['Geometry'].det_bounds[(tpc_id, det_id)]

        '''
        return self._det_bounds


    @staticmethod
    def _rect_solid_angle_sign(coord, rect_min, rect_max):
        overlapping = (coord >= rect_min) & (coord <= rect_max)
        inverted = np.abs(rect_min - coord) < np.abs(rect_max - coord)

        sign_min = overlapping + ~overlapping * (1 - 2*inverted)
        sign_max = overlapping + ~overlapping * (2*inverted - 1)

        return sign_min, sign_max


    def solid_angle(self, xyz, tpc_id, det_id):
        '''
        Calculate the solid angle of a rectangular detector ``det_id`` in TPC
        ``tpc_id`` as seen from the point ``xyz``, under the assumption
        that the detector is oriented along the drift direction

        Note: this method does not consider cathode / field cage visibilty.

        :param xyz: array shape: ``(N,3)``

        :param tpc_id: array shape: ``(M,)``

        :param det_id: array shape: ``(M,)``

        :returns: array shape: ``(N, M)``

        '''
        x,y,z = xyz[...,0:1,np.newaxis], xyz[...,1:2,np.newaxis], xyz[...,2:3,np.newaxis]
        det_bounds = self.det_bounds[(tpc_id, det_id)]
        det_bounds = det_bounds.reshape((1,)+det_bounds.shape)
        det_min = det_bounds[...,0,:]
        det_max = det_bounds[...,1,:]

        det_x = (det_min[...,0] + det_max[...,0])/2
        det_y_sign_min, det_y_sign_max = self._rect_solid_angle_sign(
            y, det_min[...,1], det_max[...,1])
        det_z_sign_min, det_z_sign_max = self._rect_solid_angle_sign(
            z, det_min[...,2], det_max[...,2])

        omega = np.zeros(det_y_sign_min.shape, dtype=float)
        for det_y,det_y_sign in ((det_max[...,1], det_y_sign_max), (det_min[...,1], det_y_sign_min)):
            for det_z,det_z_sign in ((det_max[...,2], det_z_sign_max), (det_min[...,2], det_z_sign_min)):
                d = np.sqrt((x-det_x)**2 + (y-det_y)**2 + (z-det_z)**2)
                omega += det_y_sign * det_z_sign * np.arctan2(np.abs(det_y-y) * np.abs(det_z-z), np.abs(det_x-x)* d)

        return omega


    ## Load light and charge geometry ##
    def load_geometry(self):
        self._load_charge_geometry()
        self._load_light_geometry()


    def _load_light_geometry(self):
        if self.rank == 0:
            logging.warning(f'Loading geometry from {self.lrs_geometry_file}...')

        with open(self.lrs_geometry_file) as gf:
            geometry = yaml.load(gf, Loader=yaml.FullLoader)

        # enforce that light geometry formatting is as expected
        assert_compat_version(geometry['format_version'], '0.0.0')

        tpc_ids = np.array([v for v in geometry['tpc_center'].keys()])
        det_ids = np.array([v for v in geometry['det_center'].keys()])
        max_chan = max([len(chan) for tpc in geometry['det_chan'].values() for chan in tpc.values()])

        shape = tpc_ids.shape + det_ids.shape
        det_adc = np.full(shape, -1, dtype=int)
        det_chan = np.full(shape + (max_chan,), -1, dtype=int)
        det_chan_mask = np.zeros(shape + (max_chan,), dtype=bool)
        det_bounds = np.zeros(shape + (2,3), dtype=float)
        for i, tpc in enumerate(tpc_ids):
            for j, det in enumerate(det_ids):
                det_adc[i,j] = geometry['det_adc'][tpc][det]
                det_chan[i,j,:len(geometry['det_chan'][tpc][det])] = geometry['det_chan'][tpc][det]

                tpc_center = np.array(geometry['tpc_center'][tpc])
                det_geom = geometry['geom'][geometry['det_geom'][det]]
                det_center = np.array(geometry['det_center'][det])
                det_bounds[i,j,0] = tpc_center + det_center + np.array(det_geom['min'])
                det_bounds[i,j,1] = tpc_center + det_center + np.array(det_geom['max'])

        det_chan_mask = det_chan != -1

        det_adc, det_chan, tpc_ids, det_ids = np.broadcast_arrays(
            det_adc[...,np.newaxis], det_chan,
            tpc_ids[...,np.newaxis,np.newaxis], det_ids[...,np.newaxis])

        adc_chan_min_max = [(min(det_adc[det_chan_mask]), max(det_adc[det_chan_mask])),
                            (min(det_chan[det_chan_mask]), max(det_chan[det_chan_mask]))]
        self._tpc_id = LUT('i4', *adc_chan_min_max)
        self._tpc_id.default = -1

        self._det_id = LUT('i4', *adc_chan_min_max)
        self._det_id.default = -1

        det_min_max = [(min(tpc_ids[det_chan_mask]), max(tpc_ids[det_chan_mask])),
                       (min(det_ids[det_chan_mask]), max(det_ids[det_chan_mask]))]
        self._det_bounds = LUT('f4', *det_min_max, shape=(2,3))
        self._det_bounds.default = 0.

        self._tpc_id[(det_adc[det_chan_mask], det_chan[det_chan_mask])] = tpc_ids[det_chan_mask]
        self._det_id[(det_adc[det_chan_mask], det_chan[det_chan_mask])] = det_ids[det_chan_mask]

        tpc_ids, det_ids, det_chan_mask = tpc_ids[...,0], det_ids[...,0], det_chan_mask[...,0]
        self._det_bounds[(tpc_ids[det_chan_mask], det_ids[det_chan_mask])] = det_bounds[det_chan_mask]


    def _load_charge_geometry(self):
        if self.rank == 0:
            logging.warning(f'Loading geometry from {self.crs_geometry_file}...')

        with open(self.crs_geometry_file) as gf:
            geometry_yaml = yaml.load(gf, Loader=yaml.FullLoader)

        with open(self.det_geometry_file) as dgf:
            det_geometry_yaml = yaml.load(dgf, Loader=yaml.FullLoader)

        if 'multitile_layout_version' not in geometry_yaml.keys():
            raise RuntimeError('Only multi-tile geometry configurations are accepted')

        self._pixel_pitch = geometry_yaml['pixel_pitch'] / units.cm # convert mm -> cm
        self._max_drift_distance = det_geometry_yaml['drift_length'] # det geo yaml is already in cm
        chip_channel_to_position = geometry_yaml['chip_channel_to_position']
        tile_orientations = geometry_yaml['tile_orientations']
        tile_positions = geometry_yaml['tile_positions']
        mod_centers = det_geometry_yaml['tpc_offsets']
        tile_chip_to_io = geometry_yaml['tile_chip_to_io']
        module_to_io_groups = det_geometry_yaml['module_to_io_groups']

        zs = np.array(list(chip_channel_to_position.values()))[:, 0] * self.pixel_pitch
        ys = np.array(list(chip_channel_to_position.values()))[:, 1] * self.pixel_pitch
        z_size = max(zs) - min(zs) + self.pixel_pitch
        y_size = max(ys) - min(ys) + self.pixel_pitch

        tile_geometry = {}

        tiles = np.arange(1,len(geometry_yaml['tile_chip_to_io'])*len(det_geometry_yaml['module_to_io_groups'])+1)
        io_groups = [
            geometry_yaml['tile_chip_to_io'][tile][chip] // 1000 + (mod-1)*2
            for tile in geometry_yaml['tile_chip_to_io']
            for chip in geometry_yaml['tile_chip_to_io'][tile]
            for mod in module_to_io_groups
        ]
        io_channels = [
            geometry_yaml['tile_chip_to_io'][tile][chip] % 1000
            for tile in geometry_yaml['tile_chip_to_io']
            for chip in geometry_yaml['tile_chip_to_io'][tile]
            for mod in module_to_io_groups
        ]
        chip_ids = [
            chip_channel // 1000
            for chip_channel in geometry_yaml['chip_channel_to_position']
            for mod in module_to_io_groups
        ]
        channel_ids = [
            chip_channel % 1000
            for chip_channel in geometry_yaml['chip_channel_to_position']
            for mod in module_to_io_groups
        ]
 
<<<<<<< HEAD
        pixel_coordinates_2D_min_max = [(min(v), max(v)) for v in (io_groups, io_channels, chip_ids, channel_ids)]
        self._pixel_coordinates_2D = LUT('f4', *pixel_coordinates_2D_min_max, shape=(2,))
        self._pixel_coordinates_2D.default = 0.
=======
        pixel_xy_min_max = [(min(v), max(v)) for v in (io_groups, io_channels, chip_ids, channel_ids)]
        self._pixel_xy = LUT('f4', *pixel_xy_min_max, shape=(2,))
        self._pixel_xy.default = np.nan
>>>>>>> 3a038820
    
        tile_min_max = [(min(v), len(module_to_io_groups)*max(v)) for v in (io_groups, io_channels)]
        self._tile_id = LUT('i4', *tile_min_max)
        self._tile_id.default = -1
    
        anode_min_max = [(min(tiles), len(module_to_io_groups)*max(tiles))]
        self._anode_drift_coordinate = LUT('f4', *anode_min_max)
        self._anode_drift_coordinate.default = 0.
        self._drift_dir = LUT('i1', *anode_min_max)
        self._drift_dir.default = 0.

        # Warning: number of tiles (16) and number of modules (4) are hard-coded here
        self._anode_drift_coordinate[(tiles,)] = [tile_positions[(tile-1)%16+1][0]/units.cm+mod_centers[((tile-1)//16)%4][0] for tile in tiles] # convert mm -> cm for crs yaml; det geo yaml in cm already

        self._drift_dir[(tiles,)] = [tile_orientations[(tile-1)%16+1][0] for tile in tiles]
        self._module_RO_bounds = []

        # Loop through modules
        for module_id in module_to_io_groups:
            for tile in tile_chip_to_io:
                tile_orientation = tile_orientations[tile]
                tile_geometry[tile] = [pos / units.cm for pos in tile_positions[tile]], tile_orientations[tile] # convert mm -> cm

                for chip in tile_chip_to_io[tile]:
                    io_group_io_channel = tile_chip_to_io[tile][chip]
                    io_group = io_group_io_channel//1000 + (module_id-1)*len(det_geometry_yaml['module_to_io_groups'][module_id])
                    io_channel = io_group_io_channel % 1000
                    self._tile_id[([io_group], [io_channel])] = tile+(module_id-1)*len(tile_chip_to_io)

                    if self.network_agnostic == True:
                        # if we don't care about the network configuration, then we
                        # can just loop over every N io channels and add them to the LUT
                        start_io_channel = ((io_channel-1)//self.n_io_channels_per_tile)*self.n_io_channels_per_tile + 1
                        for io_channel in range(start_io_channel, start_io_channel+self.n_io_channels_per_tile):
                            self._tile_id[([io_group], [io_channel])] = tile

                for chip_channel in chip_channel_to_position:
                    chip = chip_channel // 1000
                    channel = chip_channel % 1000

                    try:
                        io_group_io_channel = tile_chip_to_io[tile][chip]
                    except KeyError:
                        if self.network_agnostic == True:
                            warnings.warn('Encountered an out-of-network chip, but because you enabled ``network_agnostic``, we will carry on with assumptions about the io group and io channel')
                            # using the info about the first chip on the tile for all others
                            io_group_io_channel = list(geometry_yaml['tile_chip_to_io'][tile].values())[0]
                        else:
                            continue

                    io_group = io_group_io_channel // 1000 + (module_id-1)*len(det_geometry_yaml['module_to_io_groups'][module_id])
                    io_channel = io_group_io_channel % 1000

                    z = chip_channel_to_position[chip_channel][0] * \
                        self.pixel_pitch - z_size / 2 + self.pixel_pitch / 2
                    y = chip_channel_to_position[chip_channel][1] * \
                        self.pixel_pitch - y_size / 2 + self.pixel_pitch / 2

                    z, y = self._rotate_pixel((z, y), tile_orientation)

                    z += tile_positions[tile][2]/units.cm # convert mm -> cm 
                    y += tile_positions[tile][1]/units.cm # convert mm -> cm
                    z += mod_centers[module_id-1][2] # det geo yaml is already in cm
                    y += mod_centers[module_id-1][1] # det geo yaml is already in cm
                    self._pixel_coordinates_2D[(io_group, io_channel, chip, channel)] = z, y

        # Determine module readout bounds
        self._get_module_RO_bounds()

        # Determine LAr detector bounds
        self._lar_detector_bounds = np.array([np.min(np.array([bound[0] for bound in self._module_RO_bounds]), axis=0),
                                              np.max(np.array([bound[1] for bound in self._module_RO_bounds]), axis=0)])
        
        # Determine cathode thickness
        cathode_x_coords = np.unique(np.array(mod_centers)[:,0])
        anode_to_cathode = np.min(np.array([abs(self.lar_detector_bounds[0][0] - cathode_x)
                                            for cathode_x in cathode_x_coords]))
        
        if self.max_drift_distance < anode_to_cathode:
            # Difference b/w max drift dist and anode-cathode dist is 1/2 cathode thickness
            self._cathode_thickness = abs(anode_to_cathode - self.max_drift_distance) * 2.0
        else: 
            self._cathode_thickness = 0.0

        print(f'Cathode thickness: {self.cathode_thickness} cm')
        print(f'LAr detector bounds: {self.lar_detector_bounds} cm')
        print(f'Max drift distance: {self.max_drift_distance} cm')
        print(f'Module RO bounds: {self.module_RO_bounds} cm')
        print(f'Pixel pitch: {self.pixel_pitch} cm')<|MERGE_RESOLUTION|>--- conflicted
+++ resolved
@@ -91,12 +91,8 @@
         super(Geometry, self).__init__(**params)
 
         self.path = params.get('path', self.default_path)
-<<<<<<< HEAD
-=======
         self.network_agnostic = params.get('network_agnostic', self.default_network_agnostic)
         self.n_io_channels_per_tile = params.get('n_io_channels_per_tile', self.default_n_io_channels_per_tile)
-        self.det_geometry_file = params.get('det_geometry_file', self.default_crs_geometry_file)
->>>>>>> 3a038820
         self.crs_geometry_file = params.get('crs_geometry_file', self.default_crs_geometry_file)
         self.det_geometry_file = params.get('det_geometry_file', self.default_crs_geometry_file)
         self.lrs_geometry_file = params.get('lrs_geometry_file', self.default_lrs_geometry_file)
@@ -130,12 +126,8 @@
                                         max_drift_distance=self.max_drift_distance,
                                         module_RO_bounds=self.module_RO_bounds,
                                         pixel_pitch=self.pixel_pitch,
-<<<<<<< HEAD
-=======
                                         network_agnostic=self.network_agnostic,
-                                        n_io_channels_per_tile=self.n_io_channels_per_tile,
-                                        crs_geometry_file=self.crs_geometry_file
->>>>>>> 3a038820
+                                        n_io_channels_per_tile=self.n_io_channels_per_tile
                                         )
             write_lut(self.data_manager, self.path, self.anode_drift_coordinate, 'anode_drift_coordinate')
             write_lut(self.data_manager, self.path, self.drift_dir, 'drift_dir')
@@ -597,15 +589,9 @@
             for mod in module_to_io_groups
         ]
  
-<<<<<<< HEAD
         pixel_coordinates_2D_min_max = [(min(v), max(v)) for v in (io_groups, io_channels, chip_ids, channel_ids)]
         self._pixel_coordinates_2D = LUT('f4', *pixel_coordinates_2D_min_max, shape=(2,))
-        self._pixel_coordinates_2D.default = 0.
-=======
-        pixel_xy_min_max = [(min(v), max(v)) for v in (io_groups, io_channels, chip_ids, channel_ids)]
-        self._pixel_xy = LUT('f4', *pixel_xy_min_max, shape=(2,))
-        self._pixel_xy.default = np.nan
->>>>>>> 3a038820
+        self._pixel_coordinates_2D.default = np.nan
     
         tile_min_max = [(min(v), len(module_to_io_groups)*max(v)) for v in (io_groups, io_channels)]
         self._tile_id = LUT('i4', *tile_min_max)
