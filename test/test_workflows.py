--- conflicted
+++ resolved
@@ -81,7 +81,6 @@
     if os.path.exists(output_filename):
         os.remove(output_filename)
 
-<<<<<<< HEAD
     yield None
 
     for file in data_files:
@@ -90,8 +89,6 @@
     if os.path.exists(output_filename):
         os.remove(output_filename)
 
-=======
->>>>>>> 5de1b8db
 @pytest.fixture(params=[(charge_source_file, 5273174, 1000), (charge_source_file_mc, 0, 1000)])
 def charge_event_built_file(fresh_data_files, request):
     print('Charge event building...')
@@ -102,26 +99,19 @@
         start_position=request.param[1],
         end_position=request.param[1]+request.param[2])
 
-<<<<<<< HEAD
     with h5py.File(output_filename,'r') as f:
 
         required_datasets = (
             'charge/raw_events/data',
             'charge/packets/data',
             )
-=======
-    f = h5py.File(output_filename,'r')
->>>>>>> 5de1b8db
-
-        assert all([d in f for d in required_datasets])
-        assert all([len(f[d]) for d in required_datasets])
-
-<<<<<<< HEAD
-=======
+
+        assert all([d in f for d in required_datasets])
+        assert all([len(f[d]) for d in required_datasets])
+
     assert all([d in f for d in required_datasets])
     assert all([len(f[d]) for d in required_datasets])
 
->>>>>>> 5de1b8db
     return output_filename
 
 @pytest.fixture
@@ -132,26 +122,15 @@
         charge_event_built_file,
         verbose=2)
 
-<<<<<<< HEAD
-
-    with h5py.File(output_filename,'r') as f:
-=======
-    f = h5py.File(output_filename,'r')
->>>>>>> 5de1b8db
-
+    with h5py.File(output_filename,'r') as f:
         required_datasets = (
             'charge/hits/data',
             'charge/ext_trigs/data',
             'charge/events/data'
             )
 
-<<<<<<< HEAD
-        assert all([d in f for d in required_datasets])
-        assert all([len(f[d]) for d in required_datasets])
-=======
-    assert all([d in f for d in required_datasets])
-    assert all([len(f[d]) for d in required_datasets])
->>>>>>> 5de1b8db
+        assert all([d in f for d in required_datasets])
+        assert all([len(f[d]) for d in required_datasets])
 
     return output_filename
 
@@ -165,25 +144,14 @@
         start_position=153840,
         end_position=153840+10000)
 
-<<<<<<< HEAD
-
-    with h5py.File(output_filename,'r') as f:
-=======
-    f = h5py.File(output_filename,'r')
->>>>>>> 5de1b8db
-
+    with h5py.File(output_filename,'r') as f:
         required_datasets = (
             'light/events/data',
             'light/wvfm/data',
             )
 
-<<<<<<< HEAD
-        assert all([d in f for d in required_datasets])
-        assert all([len(f[d]) for d in required_datasets])
-=======
-    assert all([d in f for d in required_datasets])
-    assert all([len(f[d]) for d in required_datasets])
->>>>>>> 5de1b8db
+        assert all([d in f for d in required_datasets])
+        assert all([len(f[d]) for d in required_datasets])
 
     return output_filename
 
@@ -195,27 +163,15 @@
         light_event_built_file,
         verbose=2)
 
-<<<<<<< HEAD
-
-    with h5py.File(output_filename,'r') as f:
-
+    with h5py.File(output_filename,'r') as f:
         required_datasets = (
             'light/hits/data',
             'light/t_ns/data',
             )
-=======
-    f = h5py.File(output_filename,'r')
->>>>>>> 5de1b8db
-
-        assert all([d in f for d in required_datasets])
-        assert all([len(f[d]) for d in required_datasets])
-
-<<<<<<< HEAD
-=======
-    assert all([d in f for d in required_datasets])
-    assert all([len(f[d]) for d in required_datasets])
-
->>>>>>> 5de1b8db
+
+        assert all([d in f for d in required_datasets])
+        assert all([len(f[d]) for d in required_datasets])
+
     return output_filename
 
 @pytest.fixture
@@ -226,8 +182,6 @@
         charge_reco_file,
         verbose=2)
 
-<<<<<<< HEAD
-
     with h5py.File(output_filename,'r') as f:
 
         required_datasets = (
@@ -269,9 +223,6 @@
 
 # def test_light_event_building(light_event_built_file):
 #     pass
-=======
-    f = h5py.File(output_filename,'r')
->>>>>>> 5de1b8db
 
 # def test_light_reco(light_reco_file):
 #     pass
@@ -279,29 +230,5 @@
 # def test_charge_assoc(charge_assoc_file):
 #     pass
 
-<<<<<<< HEAD
 def test_chain(combined_file):
-=======
-    assert all([d in f for d in required_datasets])
-    assert all([len(f[d]) for d in required_datasets])
-
-    return output_filename
-
-# def test_charge_event_building(charge_event_built_file):
-#     pass
-
-# def test_charge_reco(charge_reco_file):
-#     pass
-
-# def test_light_event_building(light_event_built_file):
-#     pass
-
-# def test_light_reco(light_reco_file):
-#     pass
-
-# def test_charge_assoc(charge_assoc_file):
-#     pass
-
-def test_chain(charge_assoc_file):
->>>>>>> 5de1b8db
     pass