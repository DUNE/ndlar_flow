channels:
  - conda-forge
  - defaults
dependencies:
  - python=3.11
  - root
  - scipy
  - scikit-image
  - scikit-learn
  - pip
  - pip:
    - h5flow>=0.1.0
<<<<<<< HEAD
    - adc64format>=0.0.2
    - pylandau
    - dbscan1d
=======
    - adc64format>=0.1.1
    - pylandau
>>>>>>> bacedc7d
<|MERGE_RESOLUTION|>--- conflicted
+++ resolved
@@ -10,11 +10,6 @@
   - pip
   - pip:
     - h5flow>=0.1.0
-<<<<<<< HEAD
-    - adc64format>=0.0.2
-    - pylandau
-    - dbscan1d
-=======
     - adc64format>=0.1.1
     - pylandau
->>>>>>> bacedc7d
+    - dbscan1d